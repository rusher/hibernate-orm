/*
 * Hibernate, Relational Persistence for Idiomatic Java
 *
 * License: GNU Lesser General Public License (LGPL), version 2.1 or later.
 * See the lgpl.txt file in the root directory or <http://www.gnu.org/licenses/lgpl-2.1.html>.
 */
package org.hibernate.test.unionsubclass;

import java.sql.Connection;
import java.util.List;
import javax.persistence.criteria.CriteriaBuilder;
import javax.persistence.criteria.CriteriaQuery;
import javax.persistence.criteria.JoinType;
import javax.persistence.criteria.Root;

import org.hibernate.Hibernate;
import org.hibernate.cfg.AvailableSettings;
import org.hibernate.cfg.Configuration;
import org.hibernate.dialect.SQLServerDialect;
import org.hibernate.engine.jdbc.connections.spi.ConnectionProvider;
import org.hibernate.engine.spi.SharedSessionContractImplementor;
import org.hibernate.query.Query;
import org.hibernate.resource.jdbc.spi.PhysicalConnectionHandlingMode;

import org.hibernate.testing.TestForIssue;
import org.hibernate.testing.jdbc.SQLServerSnapshotIsolationConnectionProvider;
import org.hibernate.testing.junit4.BaseCoreFunctionalTestCase;
import org.junit.Test;

import static org.hibernate.testing.transaction.TransactionUtil.doInHibernate;
import static org.junit.Assert.assertEquals;
import static org.junit.Assert.assertFalse;
import static org.junit.Assert.assertNotNull;
import static org.junit.Assert.assertNotSame;
import static org.junit.Assert.assertSame;
import static org.junit.Assert.assertTrue;

/**
 * @author Gavin King
 */
@SuppressWarnings("unchecked")
public class UnionSubclassTest extends BaseCoreFunctionalTestCase {

	private SQLServerSnapshotIsolationConnectionProvider connectionProvider =
			new SQLServerSnapshotIsolationConnectionProvider();

	@Override
	public void configure(Configuration cfg) {
		super.configure( cfg );
<<<<<<< HEAD
		if ( SQLServerDialect.class.isAssignableFrom( DIALECT.getClass() ) ) {
=======
		if( SQLServerDialect.class.isAssignableFrom( DIALECT.getClass() )) {
			connectionProvider.setConnectionProvider( (ConnectionProvider) cfg.getProperties().get( AvailableSettings.CONNECTION_PROVIDER ) );
>>>>>>> b3ab4c22
			cfg.getProperties().put( AvailableSettings.CONNECTION_PROVIDER, connectionProvider );
		}
	}

	@Override
	protected void releaseSessionFactory() {
		super.releaseSessionFactory();
		connectionProvider.stop();
	}

	@Override
	public String[] getMappings() {
		return new String[] { "unionsubclass/Beings.hbm.xml" };
	}

	@Test
	public void testUnionSubclassCollection() {
		inTransaction(
				s -> {
					Location mel = new Location( "Earth" );
					s.save( mel );

					Human gavin = new Human();
					gavin.setIdentity( "gavin" );
					gavin.setSex( 'M' );
					gavin.setLocation( mel );
					mel.addBeing( gavin );

					gavin.getInfo().put( "foo", "bar" );
					gavin.getInfo().put( "x", "y" );
				}
		);

		inTransaction(
				s -> {
					CriteriaBuilder criteriaBuilder = s.getCriteriaBuilder();
					CriteriaQuery<Human> criteria = criteriaBuilder.createQuery( Human.class );
					criteria.from( Human.class );
					Human gavin = s.createQuery( criteria ).uniqueResult();
					assertEquals( gavin.getInfo().size(), 2 );
					s.delete( gavin );
					s.delete( gavin.getLocation() );
				}
		);
	}

	@Test
	public void testUnionSubclassFetchMode() {
		inTransaction(
				s -> {
					Location mel = new Location( "Earth" );
					s.save( mel );

					Human gavin = new Human();
					gavin.setIdentity( "gavin" );
					gavin.setSex( 'M' );
					gavin.setLocation( mel );
					mel.addBeing( gavin );
					Human max = new Human();
					max.setIdentity( "max" );
					max.setSex( 'M' );
					max.setLocation( mel );
					mel.addBeing( gavin );

					s.flush();
					s.clear();

					CriteriaBuilder criteriaBuilder = s.getCriteriaBuilder();
					CriteriaQuery<Human> criteria = criteriaBuilder.createQuery( Human.class );
					criteria.from( Human.class ).fetch( "location", JoinType.LEFT ).fetch( "beings", JoinType.LEFT );

					List<Human> list = s.createQuery( criteria ).list();
//					List list = s.createCriteria( Human.class )
//							.setFetchMode( "location", FetchMode.JOIN )
//							.setFetchMode( "location.beings", FetchMode.JOIN )
//							.list();

					for ( Human h : list ) {
						assertTrue( Hibernate.isInitialized( h.getLocation() ) );
						assertTrue( Hibernate.isInitialized( h.getLocation().getBeings() ) );
						s.delete( h );
					}
					s.delete( s.get( Location.class, mel.getId() ) );
				}
		);
	}

	@Test
	public void testUnionSubclassOneToMany() {
		inTransaction(
				s -> {
					Location mel = new Location( "Melbourne, Australia" );
					Location mars = new Location( "Mars" );
					s.save( mel );
					s.save( mars );

					Human gavin = new Human();
					gavin.setIdentity( "gavin" );
					gavin.setSex( 'M' );
					gavin.setLocation( mel );
					mel.addBeing( gavin );

					Alien x23y4 = new Alien();
					x23y4.setIdentity( "x23y4$$hu%3" );
					x23y4.setLocation( mars );
					x23y4.setSpecies( "martian" );
					mars.addBeing( x23y4 );

					Alien yy3dk = new Alien();
					yy3dk.setIdentity( "yy3dk&*!!!" );
					yy3dk.setLocation( mars );
					yy3dk.setSpecies( "martian" );
					mars.addBeing( yy3dk );

					Hive hive = new Hive();
					hive.setLocation( mars );
					hive.getMembers().add( x23y4 );
					x23y4.setHive( hive );
					hive.getMembers().add( yy3dk );
					yy3dk.setHive( hive );
					s.persist( hive );

					yy3dk.getHivemates().add( x23y4 );
					x23y4.getHivemates().add( yy3dk );

					s.flush();
					s.clear();

					hive = (Hive) s.createQuery( "from Hive h" ).uniqueResult();
					assertFalse( Hibernate.isInitialized( hive.getMembers() ) );
					assertEquals( hive.getMembers().size(), 2 );

					s.clear();

					hive = (Hive) s.createQuery( "from Hive h left join fetch h.location left join fetch h.members" )
							.uniqueResult();
					assertTrue( Hibernate.isInitialized( hive.getMembers() ) );
					assertEquals( hive.getMembers().size(), 2 );

					s.clear();

					x23y4 = (Alien) s.createQuery( "from Alien a left join fetch a.hivemates where a.identity like 'x%'" )
							.uniqueResult();
					assertTrue( Hibernate.isInitialized( x23y4.getHivemates() ) );
					assertEquals( x23y4.getHivemates().size(), 1 );

					s.clear();

					x23y4 = (Alien) s.createQuery( "from Alien a where a.identity like 'x%'" ).uniqueResult();
					assertFalse( Hibernate.isInitialized( x23y4.getHivemates() ) );
					assertEquals( x23y4.getHivemates().size(), 1 );

					s.clear();

					CriteriaBuilder criteriaBuilder = s.getCriteriaBuilder();
					CriteriaQuery<Alien> criteria = criteriaBuilder.createQuery( Alien.class );
					Root<Alien> root = criteria.from( Alien.class );
					criteria.orderBy( criteriaBuilder.asc( root.get("identity") ) );
					x23y4 = s.createQuery( criteria ).list().get( 0 );
//					x23y4 = (Alien) s.createCriteria( Alien.class ).addOrder( Order.asc( "identity" ) ).list().get( 0 );
					s.delete( x23y4.getHive() );
					s.delete( s.get( Location.class, mel.getId() ) );
					s.delete( s.get( Location.class, mars.getId() ) );
					assertTrue( s.createQuery( "from Being" ).list().isEmpty() );
				}
		);
	}

	@Test
	public void testUnionSubclassManyToOne() {
		inTransaction(
				s -> {
					Location mel = new Location( "Melbourne, Australia" );
					Location mars = new Location( "Mars" );
					s.save( mel );
					s.save( mars );

					Human gavin = new Human();
					gavin.setIdentity( "gavin" );
					gavin.setSex( 'M' );
					gavin.setLocation( mel );
					mel.addBeing( gavin );

					Alien x23y4 = new Alien();
					x23y4.setIdentity( "x23y4$$hu%3" );
					x23y4.setLocation( mars );
					x23y4.setSpecies( "martian" );
					mars.addBeing( x23y4 );

					Hive hive = new Hive();
					hive.setLocation( mars );
					hive.getMembers().add( x23y4 );
					x23y4.setHive( hive );
					s.persist( hive );

					Thing thing = new Thing();
					thing.setDescription( "some thing" );
					thing.setOwner( gavin );
					gavin.getThings().add( thing );
					s.save( thing );
					s.flush();

					s.clear();

					thing = (Thing) s.createQuery( "from Thing t left join fetch t.owner" ).uniqueResult();
					assertTrue( Hibernate.isInitialized( thing.getOwner() ) );
					assertEquals( thing.getOwner().getIdentity(), "gavin" );
					s.clear();

					thing = (Thing) s.createQuery( "select t from Thing t left join t.owner where t.owner.identity='gavin'" )
							.uniqueResult();
					assertFalse( Hibernate.isInitialized( thing.getOwner() ) );
					assertEquals( thing.getOwner().getIdentity(), "gavin" );
					s.clear();

					gavin = (Human) s.createQuery( "from Human h left join fetch h.things" ).uniqueResult();
					assertTrue( Hibernate.isInitialized( gavin.getThings() ) );
					assertEquals( ( (Thing) gavin.getThings().get( 0 ) ).getDescription(), "some thing" );
					s.clear();

					assertTrue( s.createQuery( "from Being b left join fetch b.things" ).list().size() == 2 );
					s.clear();

					gavin = (Human) s.createQuery( "from Being b join fetch b.things" ).uniqueResult();
					assertTrue( Hibernate.isInitialized( gavin.getThings() ) );
					assertEquals( ( (Thing) gavin.getThings().get( 0 ) ).getDescription(), "some thing" );
					s.clear();

					gavin = (Human) s.createQuery( "select h from Human h join h.things t where t.description='some thing'" )
							.uniqueResult();
					assertFalse( Hibernate.isInitialized( gavin.getThings() ) );
					assertEquals( ( (Thing) gavin.getThings().get( 0 ) ).getDescription(), "some thing" );
					s.clear();

					gavin = (Human) s.createQuery( "select b from Being b join b.things t where t.description='some thing'" )
							.uniqueResult();
					assertFalse( Hibernate.isInitialized( gavin.getThings() ) );
					assertEquals( ( (Thing) gavin.getThings().get( 0 ) ).getDescription(), "some thing" );
					s.clear();

					thing = s.get( Thing.class, thing.getId() );
					assertFalse( Hibernate.isInitialized( thing.getOwner() ) );
					assertEquals( thing.getOwner().getIdentity(), "gavin" );

					thing.getOwner().getThings().remove( thing );
					thing.setOwner( x23y4 );
					x23y4.getThings().add( thing );

					s.flush();

					s.clear();

					thing = s.get( Thing.class, thing.getId() );
					assertFalse( Hibernate.isInitialized( thing.getOwner() ) );
					assertEquals( thing.getOwner().getIdentity(), "x23y4$$hu%3" );

					s.delete( thing );
					CriteriaBuilder criteriaBuilder = s.getCriteriaBuilder();
					CriteriaQuery<Alien> criteria = criteriaBuilder.createQuery( Alien.class );
					criteria.from( Alien.class );
					x23y4 = s.createQuery( criteria ).uniqueResult();
					s.delete( x23y4.getHive() );
					s.delete( s.get( Location.class, mel.getId() ) );
					s.delete( s.get( Location.class, mars.getId() ) );
					assertTrue( s.createQuery( "from Being" ).list().isEmpty() );

				}
		);
	}

	@Test
	public void testUnionSubclass() {
		inTransaction(
				s -> {
					Location mel = new Location( "Melbourne, Australia" );
					Location atl = new Location( "Atlanta, GA" );
					Location mars = new Location( "Mars" );
					s.save( mel );
					s.save( atl );
					s.save( mars );

					Human gavin = new Human();
					gavin.setIdentity( "gavin" );
					gavin.setSex( 'M' );
					gavin.setLocation( mel );
					mel.addBeing( gavin );

					Alien x23y4 = new Alien();
					x23y4.setIdentity( "x23y4$$hu%3" );
					x23y4.setLocation( mars );
					x23y4.setSpecies( "martian" );
					mars.addBeing( x23y4 );

					Hive hive = new Hive();
					hive.setLocation( mars );
					hive.getMembers().add( x23y4 );
					x23y4.setHive( hive );
					s.persist( hive );

					assertEquals( s.createQuery( "from Being" ).list().size(), 2 );
					assertEquals( s.createQuery( "from Being b where b.class = Alien" ).list().size(), 1 );
					assertEquals( s.createQuery( "from Being b where type(b) = :what" ).setParameter(
							"what",
							Alien.class
					).list().size(), 1 );
					assertEquals( s.createQuery( "from Being b where type(b) in :what" ).setParameterList(
							"what",
							new Class[] {
									Alien.class,
									Human.class
							}
					).list().size(), 2 );
					assertEquals( s.createQuery( "from Alien" ).list().size(), 1 );
					s.clear();

					List beings = s.createQuery( "from Being b left join fetch b.location" ).list();
					for ( Object being : beings ) {
						Being b = (Being) being;
						assertTrue( Hibernate.isInitialized( b.getLocation() ) );
						assertNotNull( b.getLocation().getName() );
						assertNotNull( b.getIdentity() );
						assertNotNull( b.getSpecies() );
					}
					assertEquals( beings.size(), 2 );
					s.clear();

					beings = s.createQuery( "from Being" ).list();
					for ( Object being : beings ) {
						Being b = (Being) being;
						assertFalse( Hibernate.isInitialized( b.getLocation() ) );
						assertNotNull( b.getLocation().getName() );
						assertNotNull( b.getIdentity() );
						assertNotNull( b.getSpecies() );
					}
					assertEquals( beings.size(), 2 );
					s.clear();

					List locations = s.createQuery( "from Location" ).list();
					int count = 0;
					for ( Object location : locations ) {
						Location l = (Location) location;
						assertNotNull( l.getName() );
						for ( Object o : l.getBeings() ) {
							count++;
							assertSame( ( (Being) o ).getLocation(), l );
						}
					}
					assertEquals( count, 2 );
					assertEquals( locations.size(), 3 );
					s.clear();

					locations = s.createQuery( "from Location loc left join fetch loc.beings" ).list();
					count = 0;
					for ( Object location : locations ) {
						Location l = (Location) location;
						assertNotNull( l.getName() );
						for ( Object o : l.getBeings() ) {
							count++;
							assertSame( ( (Being) o ).getLocation(), l );
						}
					}
					assertEquals( count, 2 );
					assertEquals( locations.size(), 3 );
					s.clear();

					gavin = s.get( Human.class, gavin.getId() );
					atl = s.get( Location.class, atl.getId() );

					atl.addBeing( gavin );
					assertEquals( s.createQuery( "from Human h where h.location.name like '%GA'" ).list().size(), 1 );
					s.delete( gavin );

					CriteriaBuilder criteriaBuilder = s.getCriteriaBuilder();
					CriteriaQuery<Alien> criteria = criteriaBuilder.createQuery( Alien.class );
					criteria.from( Alien.class );

					x23y4 = s.createQuery( criteria ).uniqueResult();
					s.delete( x23y4.getHive() );
					assertTrue( s.createQuery( "from Being" ).list().isEmpty() );

					s.createQuery( "delete from Location" ).executeUpdate();

				}
		);
	}

	@Test
	public void testNestedUnionedSubclasses() throws Exception {
		inTransaction(
				s -> {
					Location mel = new Location( "Earth" );
					Human marcf = new Human();
					marcf.setIdentity( "marc" );
					marcf.setSex( 'M' );
					mel.addBeing( marcf );
					Employee steve = new Employee();
					steve.setIdentity( "steve" );
					steve.setSex( 'M' );
					steve.setSalary( (double) 0 );
					mel.addBeing( steve );
					s.persist( mel );
				}
		);

		inTransaction(
				s -> {
					Query q = s.createQuery( "from Being h where h.identity = :name1 or h.identity = :name2" );
					q.setParameter( "name1", "marc" );
					q.setParameter( "name2", "steve" );
					final List result = q.list();
					assertEquals( 2, result.size() );
					s.delete( result.get( 0 ) );
					s.delete( result.get( 1 ) );
					s.delete( ( (Human) result.get( 0 ) ).getLocation() );
				}
		);
	}

	@Test
	@TestForIssue(jiraKey = "HHH-11740")
	public void testBulkOperationsWithDifferentConnections() throws Exception {
		doInHibernate(
				this::sessionFactory, s -> {
					Location mars = new Location( "Mars" );
					s.persist( mars );

					Location earth = new Location( "Earth" );
					s.persist( earth );

					Hive hive = new Hive();
					hive.setLocation( mars );
					s.persist( hive );

					Alien alien = new Alien();
					alien.setIdentity( "Uncle Martin" );
					alien.setSpecies( "Martian" );
					alien.setHive( hive );
					hive.getMembers().add( alien );
					mars.addBeing( alien );

					s.persist( alien );

					Human human = new Human();
					human.setIdentity( "Jane Doe" );
					human.setSex( 'M' );
					earth.addBeing( human );

					s.persist( human );
				}
		);

		// The following tests that bulk operations can be executed using 2 different
		// connections.

		doInHibernate( this::sessionFactory, s1 -> {
			// Transaction used by s1 is already started.
			// Assert that the Connection is already physically connected.
			SharedSessionContractImplementor s1Implementor = (SharedSessionContractImplementor) s1;
			assertTrue( s1Implementor.getJdbcCoordinator().getLogicalConnection().isPhysicallyConnected() );

			// Assert that the same Connection will be used for s1's entire transaction
			assertEquals(
					PhysicalConnectionHandlingMode.DELAYED_ACQUISITION_AND_RELEASE_AFTER_TRANSACTION,
					s1Implementor.getJdbcCoordinator().getLogicalConnection().getConnectionHandlingMode()
			);

			// Get the Connection s1 will use.
			final Connection connection1 = s1Implementor.connection();

			// Avoid a pessimistic lock exception by not doing anything with s1 until
			// after a second Session (with a different connection) is used
			// for a bulk operation.

			doInHibernate( this::sessionFactory, s2 -> {
							   // Check same assertions for s2 as was done for s1.
							   SharedSessionContractImplementor s2Implementor = (SharedSessionContractImplementor) s2;
							   assertTrue( s2Implementor.getJdbcCoordinator().getLogicalConnection().isPhysicallyConnected() );
							   assertEquals(
									   PhysicalConnectionHandlingMode.DELAYED_ACQUISITION_AND_RELEASE_AFTER_TRANSACTION,
									   s2Implementor.getJdbcCoordinator().getLogicalConnection().getConnectionHandlingMode()
							   );

							   // Get the Connection s2 will use.
							   Connection connection2 = s2Implementor.connection();

							   // Assert that connection2 is not the same as connection1
							   assertNotSame( connection1, connection2 );

							   // Execute a bulk operation on s2 (using connection2)
							   assertEquals(
									   1,
									   s2.createQuery( "delete from Being where species = 'Martian'" ).executeUpdate()
							   );

							   // Assert the Connection has not changed
							   assertSame( connection2, s2Implementor.connection() );
						   }
			);

			// Assert that the Connection used by s1 has hot changed.
			assertSame( connection1, s1Implementor.connection() );

			// Execute a bulk operation on s1 (using connection1)
			assertEquals(
					1,
					s1.createQuery( "update Being set identity = 'John Doe' where identity = 'Jane Doe'" )
							.executeUpdate()
			);

			// Assert that the Connection used by s1 has hot changed.
			assertSame( connection1, s1Implementor.connection() );

		} );

		// Clean up
		doInHibernate(
				this::sessionFactory, s -> {
					Human human = (Human) s.createQuery( "from Being" ).uniqueResult();
					assertEquals( "John Doe", human.getIdentity() );
					s.createQuery( "delete from Being" ).executeUpdate();
					s.createQuery( "delete from Hive" ).executeUpdate();
					s.createQuery( "delete from Location" ).executeUpdate();
				} );
	}
}
<|MERGE_RESOLUTION|>--- conflicted
+++ resolved
@@ -47,12 +47,8 @@
 	@Override
 	public void configure(Configuration cfg) {
 		super.configure( cfg );
-<<<<<<< HEAD
 		if ( SQLServerDialect.class.isAssignableFrom( DIALECT.getClass() ) ) {
-=======
-		if( SQLServerDialect.class.isAssignableFrom( DIALECT.getClass() )) {
 			connectionProvider.setConnectionProvider( (ConnectionProvider) cfg.getProperties().get( AvailableSettings.CONNECTION_PROVIDER ) );
->>>>>>> b3ab4c22
 			cfg.getProperties().put( AvailableSettings.CONNECTION_PROVIDER, connectionProvider );
 		}
 	}
