/*
 * Hibernate, Relational Persistence for Idiomatic Java
 *
 * License: GNU Lesser General Public License (LGPL), version 2.1 or later.
 * See the lgpl.txt file in the root directory or <http://www.gnu.org/licenses/lgpl-2.1.html>.
 */
package org.hibernate.test.converter;

import java.sql.Types;
import javax.persistence.AttributeConverter;
import javax.persistence.Convert;
import javax.persistence.Entity;
import javax.persistence.Id;
import javax.persistence.Table;
import org.hibernate.annotations.Nationalized;
import org.hibernate.boot.Metadata;
import org.hibernate.boot.MetadataSources;
import org.hibernate.boot.internal.MetadataImpl;
import org.hibernate.boot.registry.StandardServiceRegistry;
import org.hibernate.boot.registry.StandardServiceRegistryBuilder;
import org.hibernate.dialect.CockroachDialect;
import org.hibernate.dialect.DB2Dialect;
import org.hibernate.dialect.DerbyDialect;
import org.hibernate.dialect.Dialect;
import org.hibernate.dialect.PostgreSQL81Dialect;
import org.hibernate.mapping.PersistentClass;

import org.hibernate.testing.SkipForDialect;
import org.hibernate.testing.TestForIssue;
import org.hibernate.testing.junit4.BaseUnitTestCase;
import org.junit.Test;

import static org.junit.Assert.assertEquals;

/**
 * Test the combination of @Nationalized and @Convert
 *
 * @author Steve Ebersole
 */
//@SkipForDialect(value = PostgreSQL81Dialect.class, comment = "Postgres does not support ")
@SkipForDialect(value = DB2Dialect.class, comment = "DB2 jdbc driver doesn't support setNString")
public class AndNationalizedTests extends BaseUnitTestCase {
	@Test
	@TestForIssue( jiraKey = "HHH-9599")
	public void basicTest() {
		StandardServiceRegistry ssr = new StandardServiceRegistryBuilder().build();
		try {
			Metadata metadata = new MetadataSources( ssr ).addAnnotatedClass( TestEntity.class ).buildMetadata();
			( (MetadataImpl) metadata ).validate();

			final PersistentClass entityBinding = metadata.getEntityBinding( TestEntity.class.getName() );
<<<<<<< HEAD
			if(metadata.getDatabase().getDialect() instanceof PostgreSQL81Dialect
					|| metadata.getDatabase().getDialect() instanceof DB2Dialect
					|| metadata.getDatabase().getDialect() instanceof CockroachDialect ){
=======
			final Dialect dialect = metadata.getDatabase().getDialect();
			if ( dialect instanceof PostgreSQL81Dialect
					|| dialect instanceof DB2Dialect && !( dialect instanceof DerbyDialect )
					|| dialect instanceof CockroachDB192Dialect){
>>>>>>> b3ab4c22
				// See issue HHH-10693 for PostgreSQL and CockroachDB, HHH-12753 for DB2
				assertEquals(
						Types.VARCHAR,
						entityBinding.getProperty( "name" ).getType().sqlTypes( metadata )[0]
				);
			}else {
				assertEquals(
						Types.NVARCHAR,
						entityBinding.getProperty( "name" ).getType().sqlTypes( metadata )[0]
				);
			}
		}
		finally {
			StandardServiceRegistryBuilder.destroy( ssr );
		}
	}

	@Entity(name = "TestEntity")
	@Table(name = "TestEntity")
	public static class TestEntity {
		@Id
		public Integer id;
		@Nationalized
		@Convert(converter = NameConverter.class)
		public Name name;
	}

	public static class Name {
		private final String text;

		public Name(String text) {
			this.text = text;
		}

		public String getText() {
			return text;
		}
	}

	public static class NameConverter implements AttributeConverter<Name,String> {
		@Override
		public String convertToDatabaseColumn(Name attribute) {
			return attribute.getText();
		}

		@Override
		public Name convertToEntityAttribute(String dbData) {
			return new Name( dbData );
		}
	}
}<|MERGE_RESOLUTION|>--- conflicted
+++ resolved
@@ -49,16 +49,10 @@
 			( (MetadataImpl) metadata ).validate();
 
 			final PersistentClass entityBinding = metadata.getEntityBinding( TestEntity.class.getName() );
-<<<<<<< HEAD
-			if(metadata.getDatabase().getDialect() instanceof PostgreSQL81Dialect
-					|| metadata.getDatabase().getDialect() instanceof DB2Dialect
-					|| metadata.getDatabase().getDialect() instanceof CockroachDialect ){
-=======
 			final Dialect dialect = metadata.getDatabase().getDialect();
 			if ( dialect instanceof PostgreSQL81Dialect
 					|| dialect instanceof DB2Dialect && !( dialect instanceof DerbyDialect )
-					|| dialect instanceof CockroachDB192Dialect){
->>>>>>> b3ab4c22
+					|| dialect instanceof CockroachDialect ){
 				// See issue HHH-10693 for PostgreSQL and CockroachDB, HHH-12753 for DB2
 				assertEquals(
 						Types.VARCHAR,
