--- conflicted
+++ resolved
@@ -48,13 +48,8 @@
 		// This marks the attribute as initialized, so it doesn't get lazy loaded afterwards
 		if ( target instanceof PersistentAttributeInterceptable ) {
 			PersistentAttributeInterceptor interceptor = ( (PersistentAttributeInterceptable) target ).$$_hibernate_getInterceptor();
-<<<<<<< HEAD
-			if ( interceptor instanceof LazyAttributeLoadingInterceptor ) {
-				interceptor.attributeInitialized( propertyName );
-=======
 			if ( interceptor instanceof BytecodeLazyAttributeInterceptor ) {
 				( (BytecodeLazyAttributeInterceptor) interceptor ).attributeInitialized( propertyName );
->>>>>>> 4741fa4f
 			}
 		}
 	}
