/*
 * Hibernate, Relational Persistence for Idiomatic Java
 *
 * License: GNU Lesser General Public License (LGPL), version 2.1 or later.
 * See the lgpl.txt file in the root directory or <http://www.gnu.org/licenses/lgpl-2.1.html>.
 */
package org.hibernate.cfg.annotations;

import java.util.Collections;
import java.util.HashMap;
import java.util.Map;
import javax.persistence.LockModeType;
import javax.persistence.NamedQuery;
import javax.persistence.QueryHint;

import org.hibernate.AnnotationException;
import org.hibernate.CacheMode;
import org.hibernate.FlushMode;
import org.hibernate.LockMode;
import org.hibernate.LockOptions;
import org.hibernate.MappingException;
import org.hibernate.annotations.QueryHints;
import org.hibernate.cfg.AvailableSettings;
import org.hibernate.internal.util.LockModeConverter;
import org.hibernate.internal.util.config.ConfigurationHelper;

/**
 * @author <a href="mailto:stliu@hibernate.org">Strong Liu</a>
 */
public class QueryHintDefinition {
	private final String queryName;
	private final Map<String, Object> hintsMap;

	public QueryHintDefinition(String queryName, final QueryHint[] hints) {
		this.queryName = queryName;
		if ( hints == null || hints.length == 0 ) {
			hintsMap = Collections.emptyMap();
		}
		else {
			final Map<String, Object> hintsMap = new HashMap<>();
			for ( QueryHint hint : hints ) {
				hintsMap.put( hint.name(), hint.value() );
			}
			this.hintsMap = hintsMap;
		}
	}


	// ~~~~~~~~~~~~~~~~~~~~~~~~~~~~~~~~~~~~~~~~~~~~~~~~~~~~~~~~~~~~~~~~~~~~~~~~
	// Generic access

	public Map<String, Object> getHintsMap() {
		return hintsMap;
	}

	public String getString(String hintName) {
		return (String) hintsMap.get( hintName );
	}

	public boolean getBoolean(String hintName) {
		try {
			return ConfigurationHelper.getBoolean( hintName, hintsMap );
		}
		catch (Exception e) {
			throw new AnnotationException( "Named query hint [" + hintName + "] is not a boolean: " + queryName, e );
		}
	}

	public Integer getInteger(String hintName) {
		try {
			return ConfigurationHelper.getInteger( hintName, hintsMap );
		}
		catch (Exception e) {
			throw new AnnotationException( "Named query hint [" + hintName + "] is not an integer: " + queryName, e );
		}
	}


	// ~~~~~~~~~~~~~~~~~~~~~~~~~~~~~~~~~~~~~~~~~~~~~~~~~~~~~~~~~~~~~~~~~~~~~~~~
	// Specialized access

	public Integer getTimeout() {
		final Integer jpaTimeout = getInteger( QueryHints.TIMEOUT_JPA );
		if ( jpaTimeout != null ) {
			// convert milliseconds to seconds
			return (int) Math.round( jpaTimeout.doubleValue() / 1000.0 );
		}

		return getInteger( QueryHints.TIMEOUT_HIBERNATE );
	}

	public boolean getCacheability() {
		return getBoolean( QueryHints.CACHEABLE );
	}

	public CacheMode getCacheMode() {
		final String value = getString( QueryHints.CACHE_MODE );
		try {
			return value == null
					? null
					: CacheMode.interpretExternalSetting( value );
		}
		catch (Exception e) {
			throw new AnnotationException( "Unable to interpret CacheMode in named query hint: " + queryName, e );
		}
	}

	public FlushMode getFlushMode() {
		final String value = getString( QueryHints.FLUSH_MODE );
		try {
			return value == null
					? null
					: FlushMode.interpretExternalSetting( value );
		}
		catch (MappingException e) {
			throw new AnnotationException( "Unable to interpret FlushMode in named query hint: " + queryName, e );
		}
	}

	public LockMode getLockMode(String query) {
		String hitName = QueryHints.NATIVE_LOCKMODE;
		String value =(String) hintsMap.get( hitName );
		if ( value == null ) {
			return null;
		}
		try {
<<<<<<< HEAD
			return LockMode.fromExternalForm( value );
=======
			return Integer.decode( value );
		}
		catch ( NumberFormatException nfe ) {
			throw new AnnotationException( "Not an integer in hint: " + query + ":" + hintName, nfe );
		}
	}

	public Integer getTimeout(String queryName) {
		Integer timeout = getInteger( queryName, QueryHints.TIMEOUT_JPA );
		if ( timeout == null ) {
			timeout = getInteger( queryName, QueryHints.TIMEOUT_JAKARTA_JPA );
		}

		if ( timeout != null ) {
			// convert milliseconds to seconds
			timeout = (int) Math.round( timeout.doubleValue() / 1000.0 );
>>>>>>> 7570f39d
		}
		catch ( MappingException e ) {
			throw new AnnotationException( "Unknown LockMode in hint: " + query + ":" + hitName, e );
		}
	}

	public LockOptions determineLockOptions(NamedQuery namedQueryAnnotation) {
		LockModeType lockModeType = namedQueryAnnotation.lockMode();
<<<<<<< HEAD
		Integer lockTimeoutHint = getInteger( "javax.persistence.lock.timeout" );
		Boolean followOnLocking = getBoolean( QueryHints.FOLLOW_ON_LOCKING );
=======
		Integer lockTimeoutHint = getInteger( namedQueryAnnotation.name(), AvailableSettings.JPA_LOCK_TIMEOUT );
		if ( lockTimeoutHint == null ) {
			lockTimeoutHint = getInteger( namedQueryAnnotation.name(), AvailableSettings.JAKARTA_JPA_LOCK_TIMEOUT );
		}
		Boolean followOnLocking = getBoolean( namedQueryAnnotation.name(), QueryHints.FOLLOW_ON_LOCKING );
>>>>>>> 7570f39d

		return determineLockOptions(lockModeType, lockTimeoutHint, followOnLocking);
	}

	private LockOptions determineLockOptions(LockModeType lockModeType, Integer lockTimeoutHint, Boolean followOnLocking) {

		LockOptions lockOptions = new LockOptions( LockModeConverter.convertToLockMode( lockModeType ) )
				.setFollowOnLocking( followOnLocking );
		if ( lockTimeoutHint != null ) {
			lockOptions.setTimeOut( lockTimeoutHint );
		}

		return lockOptions;
	}
}<|MERGE_RESOLUTION|>--- conflicted
+++ resolved
@@ -124,26 +124,7 @@
 			return null;
 		}
 		try {
-<<<<<<< HEAD
 			return LockMode.fromExternalForm( value );
-=======
-			return Integer.decode( value );
-		}
-		catch ( NumberFormatException nfe ) {
-			throw new AnnotationException( "Not an integer in hint: " + query + ":" + hintName, nfe );
-		}
-	}
-
-	public Integer getTimeout(String queryName) {
-		Integer timeout = getInteger( queryName, QueryHints.TIMEOUT_JPA );
-		if ( timeout == null ) {
-			timeout = getInteger( queryName, QueryHints.TIMEOUT_JAKARTA_JPA );
-		}
-
-		if ( timeout != null ) {
-			// convert milliseconds to seconds
-			timeout = (int) Math.round( timeout.doubleValue() / 1000.0 );
->>>>>>> 7570f39d
 		}
 		catch ( MappingException e ) {
 			throw new AnnotationException( "Unknown LockMode in hint: " + query + ":" + hitName, e );
@@ -152,16 +133,11 @@
 
 	public LockOptions determineLockOptions(NamedQuery namedQueryAnnotation) {
 		LockModeType lockModeType = namedQueryAnnotation.lockMode();
-<<<<<<< HEAD
-		Integer lockTimeoutHint = getInteger( "javax.persistence.lock.timeout" );
+		Integer lockTimeoutHint = getInteger( AvailableSettings.JPA_LOCK_TIMEOUT );
+		if ( lockTimeoutHint == null ) {
+			lockTimeoutHint = getInteger( AvailableSettings.JAKARTA_JPA_LOCK_TIMEOUT );
+		}
 		Boolean followOnLocking = getBoolean( QueryHints.FOLLOW_ON_LOCKING );
-=======
-		Integer lockTimeoutHint = getInteger( namedQueryAnnotation.name(), AvailableSettings.JPA_LOCK_TIMEOUT );
-		if ( lockTimeoutHint == null ) {
-			lockTimeoutHint = getInteger( namedQueryAnnotation.name(), AvailableSettings.JAKARTA_JPA_LOCK_TIMEOUT );
-		}
-		Boolean followOnLocking = getBoolean( namedQueryAnnotation.name(), QueryHints.FOLLOW_ON_LOCKING );
->>>>>>> 7570f39d
 
 		return determineLockOptions(lockModeType, lockTimeoutHint, followOnLocking);
 	}
