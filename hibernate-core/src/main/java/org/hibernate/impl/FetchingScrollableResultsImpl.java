--- conflicted
+++ resolved
@@ -27,11 +27,8 @@
 import java.sql.SQLException;
 import org.hibernate.HibernateException;
 import org.hibernate.MappingException;
-<<<<<<< HEAD
 import org.hibernate.engine.QueryParameters;
 import org.hibernate.engine.SessionImplementor;
-=======
->>>>>>> 0b10334e
 import org.hibernate.hql.HolderInstantiator;
 import org.hibernate.loader.Loader;
 import org.hibernate.type.Type;
@@ -58,7 +55,8 @@
 	private int currentPosition = 0;
 	private Integer maxPosition = null;
 
-	protected Object[] getCurrentRow() {
+	@Override
+    protected Object[] getCurrentRow() {
 		return currentRow;
 	}
 
