/*
 * Hibernate, Relational Persistence for Idiomatic Java
 *
 * License: GNU Lesser General Public License (LGPL), version 2.1 or later.
 * See the lgpl.txt file in the root directory or <http://www.gnu.org/licenses/lgpl-2.1.html>.
 */
package org.hibernate.internal;

import java.io.IOException;
import java.io.InvalidObjectException;
import java.io.ObjectInputStream;
import java.io.ObjectOutputStream;
import java.sql.Connection;
import java.util.ArrayList;
import java.util.Collections;
import java.util.HashMap;
import java.util.HashSet;
import java.util.List;
import java.util.Map;
import java.util.Set;
import java.util.TimeZone;
import java.util.concurrent.ConcurrentHashMap;
import java.util.function.Supplier;
import javax.naming.Reference;
import javax.naming.StringRefAddr;
import javax.persistence.EntityGraph;
import javax.persistence.EntityManagerFactory;
import javax.persistence.PersistenceContextType;
import javax.persistence.PersistenceException;
import javax.persistence.PersistenceUnitUtil;
import javax.persistence.Query;
import javax.persistence.SynchronizationType;

import org.hibernate.ConnectionAcquisitionMode;
import org.hibernate.ConnectionReleaseMode;
import org.hibernate.CustomEntityDirtinessStrategy;
import org.hibernate.EmptyInterceptor;
import org.hibernate.FlushMode;
import org.hibernate.HibernateException;
import org.hibernate.Interceptor;
import org.hibernate.MappingException;
import org.hibernate.Session;
import org.hibernate.SessionBuilder;
import org.hibernate.SessionEventListener;
import org.hibernate.SessionFactory;
import org.hibernate.SessionFactoryObserver;
import org.hibernate.StatelessSession;
import org.hibernate.StatelessSessionBuilder;
import org.hibernate.boot.cfgxml.spi.CfgXmlAccessService;
import org.hibernate.boot.cfgxml.spi.LoadedConfig;
import org.hibernate.boot.registry.classloading.spi.ClassLoaderService;
import org.hibernate.boot.spi.BootstrapContext;
import org.hibernate.boot.spi.MetadataBuildingContext;
import org.hibernate.boot.spi.MetadataImplementor;
import org.hibernate.boot.spi.SessionFactoryOptions;
import org.hibernate.cache.cfg.internal.DomainDataRegionConfigImpl;
import org.hibernate.cache.cfg.spi.DomainDataRegionConfig;
import org.hibernate.cache.spi.CacheImplementor;
import org.hibernate.cache.spi.access.AccessType;
import org.hibernate.cfg.AvailableSettings;
import org.hibernate.cfg.Environment;
import org.hibernate.cfg.Settings;
import org.hibernate.context.internal.JTASessionContext;
import org.hibernate.context.internal.ManagedSessionContext;
import org.hibernate.context.internal.ThreadLocalSessionContext;
import org.hibernate.context.spi.CurrentSessionContext;
import org.hibernate.context.spi.CurrentTenantIdentifierResolver;
import org.hibernate.engine.config.spi.ConfigurationService;
import org.hibernate.engine.jdbc.connections.spi.ConnectionProvider;
import org.hibernate.engine.jdbc.connections.spi.JdbcConnectionAccess;
import org.hibernate.engine.jdbc.connections.spi.MultiTenantConnectionProvider;
import org.hibernate.engine.jdbc.env.internal.JdbcEnvironmentInitiator;
import org.hibernate.engine.jdbc.spi.JdbcServices;
import org.hibernate.engine.jndi.spi.JndiService;
import org.hibernate.engine.profile.Association;
import org.hibernate.engine.profile.Fetch;
import org.hibernate.engine.profile.FetchProfile;
import org.hibernate.engine.spi.FilterDefinition;
import org.hibernate.engine.spi.SessionBuilderImplementor;
import org.hibernate.engine.spi.SessionFactoryImplementor;
import org.hibernate.engine.spi.SessionOwner;
import org.hibernate.engine.transaction.jta.platform.spi.JtaPlatform;
import org.hibernate.event.service.spi.EventListenerGroup;
import org.hibernate.event.service.spi.EventListenerRegistry;
import org.hibernate.event.spi.EventEngine;
import org.hibernate.event.spi.EventType;
import org.hibernate.graph.spi.RootGraphImplementor;
import org.hibernate.id.IdentifierGenerator;
import org.hibernate.id.factory.IdentifierGeneratorFactory;
import org.hibernate.integrator.spi.Integrator;
import org.hibernate.integrator.spi.IntegratorService;
import org.hibernate.internal.util.config.ConfigurationException;
import org.hibernate.internal.util.config.ConfigurationHelper;
import org.hibernate.jpa.internal.AfterCompletionActionLegacyJpaImpl;
import org.hibernate.jpa.internal.ExceptionMapperLegacyJpaImpl;
import org.hibernate.jpa.internal.ManagedFlushCheckerLegacyJpaImpl;
import org.hibernate.jpa.internal.PersistenceUnitUtilImpl;
import org.hibernate.mapping.Collection;
import org.hibernate.mapping.PersistentClass;
import org.hibernate.mapping.RootClass;
import org.hibernate.metadata.ClassMetadata;
import org.hibernate.metadata.CollectionMetadata;
import org.hibernate.metamodel.RuntimeMetamodels;
import org.hibernate.metamodel.internal.RuntimeMetamodelsImpl;
import org.hibernate.metamodel.model.domain.AllowableParameterType;
import org.hibernate.metamodel.model.domain.JpaMetamodel;
import org.hibernate.metamodel.model.domain.internal.MappingMetamodelImpl;
import org.hibernate.metamodel.spi.MetamodelImplementor;
import org.hibernate.persister.entity.EntityPersister;
import org.hibernate.persister.entity.Loadable;
import org.hibernate.procedure.spi.ProcedureCallImplementor;
import org.hibernate.proxy.EntityNotFoundDelegate;
import org.hibernate.proxy.HibernateProxyHelper;
import org.hibernate.query.hql.spi.HqlQueryImplementor;
import org.hibernate.query.spi.QueryEngine;
import org.hibernate.query.spi.QueryImplementor;
import org.hibernate.query.sql.spi.NativeQueryImplementor;
import org.hibernate.query.sqm.NodeBuilder;
import org.hibernate.resource.jdbc.spi.PhysicalConnectionHandlingMode;
import org.hibernate.resource.jdbc.spi.StatementInspector;
import org.hibernate.resource.transaction.backend.jta.internal.synchronization.AfterCompletionAction;
import org.hibernate.resource.transaction.backend.jta.internal.synchronization.ExceptionMapper;
import org.hibernate.resource.transaction.backend.jta.internal.synchronization.ManagedFlushChecker;
import org.hibernate.resource.transaction.spi.TransactionCoordinatorBuilder;
import org.hibernate.secure.spi.GrantedPermission;
import org.hibernate.secure.spi.JaccPermissionDeclarations;
import org.hibernate.secure.spi.JaccService;
import org.hibernate.service.spi.ServiceRegistryImplementor;
import org.hibernate.service.spi.SessionFactoryServiceRegistry;
import org.hibernate.service.spi.SessionFactoryServiceRegistryFactory;
import org.hibernate.stat.spi.StatisticsImplementor;
import org.hibernate.tool.schema.spi.DelayedDropAction;
import org.hibernate.tool.schema.spi.SchemaManagementToolCoordinator;
import org.hibernate.type.Type;
import org.hibernate.type.spi.TypeConfiguration;

import org.jboss.logging.Logger;


/**
 * Concrete implementation of the <tt>SessionFactory</tt> interface. Has the following
 * responsibilities
 * <ul>
 * <li>caches configuration settings (immutably)
 * <li>caches "compiled" mappings ie. <tt>EntityPersister</tt>s and
 *     <tt>CollectionPersister</tt>s (immutable)
 * <li>caches "compiled" queries (memory sensitive cache)
 * <li>manages <tt>PreparedStatement</tt>s
 * <li> delegates JDBC <tt>Connection</tt> management to the <tt>ConnectionProvider</tt>
 * <li>factory for instances of <tt>SessionImpl</tt>
 * </ul>
 * This class must appear immutable to clients, even if it does all kinds of caching
 * and pooling under the covers. It is crucial that the class is not only thread
 * safe, but also highly concurrent. Synchronization must be used extremely sparingly.
 *
 * @author Gavin King
 * @author Steve Ebersole
 * @author Chris Cranford
 */
public class SessionFactoryImpl implements SessionFactoryImplementor {
	private static final CoreMessageLogger LOG = CoreLogging.messageLogger( SessionFactoryImpl.class );

	private final String name;
	private final String uuid;

	private transient volatile boolean isClosed;

	private final transient SessionFactoryObserverChain observer = new SessionFactoryObserverChain();

	private final transient SessionFactoryOptions sessionFactoryOptions;
	private final transient Settings settings;
	private final transient Map<String,Object> properties;

	private final transient SessionFactoryServiceRegistry serviceRegistry;
	private final transient EventEngine eventEngine;
	private final transient JdbcServices jdbcServices;

	// todo : org.hibernate.jpa.boot.spi.PersistenceUnitDescriptor too?

	private final transient RuntimeMetamodels runtimeMetamodels;
	private final PersistenceUnitUtil jpaPersistenceUnitUtil;
	private final transient CacheImplementor cacheAccess;
	private final transient QueryEngine queryEngine;

	private final transient CurrentSessionContext currentSessionContext;

	private volatile DelayedDropAction delayedDropAction;

	// todo : move to MetamodelImpl
	private final transient Map<String,IdentifierGenerator> identifierGenerators;
	private final transient Map<String, FilterDefinition> filters;
	private final transient Map<String, FetchProfile> fetchProfiles;

	private final transient FastSessionServices fastSessionServices;
	private final transient SessionBuilder defaultSessionOpenOptions;
	private final transient SessionBuilder temporarySessionOpenOptions;

	public SessionFactoryImpl(
			final MetadataImplementor bootMetamodel,
			SessionFactoryOptions options) {
		LOG.debug( "Building session factory" );

		final TypeConfiguration typeConfiguration = bootMetamodel.getTypeConfiguration();
		final MetadataBuildingContext bootModelBuildingContext = typeConfiguration.getMetadataBuildingContext();
		final BootstrapContext bootstrapContext = bootModelBuildingContext.getBootstrapContext();

		this.sessionFactoryOptions = options;
		this.settings = new Settings( options, bootMetamodel );

		this.serviceRegistry = options
				.getServiceRegistry()
				.getService( SessionFactoryServiceRegistryFactory.class )
				.buildServiceRegistry( this, options );

<<<<<<< HEAD
		bootMetamodel.initSessionFactory( this );
=======
		this.eventEngine = new EventEngine( metadata, this );

		metadata.initSessionFactory( this );
>>>>>>> 2c12ca40

		final CfgXmlAccessService cfgXmlAccessService = serviceRegistry.getService( CfgXmlAccessService.class );

		String sfName = settings.getSessionFactoryName();
		if ( cfgXmlAccessService.getAggregatedConfig() != null ) {
			if ( sfName == null ) {
				sfName = cfgXmlAccessService.getAggregatedConfig().getSessionFactoryName();
			}
			applyCfgXmlValues( cfgXmlAccessService.getAggregatedConfig(), serviceRegistry );
		}

		this.name = sfName;
		this.uuid = options.getUuid();

		jdbcServices = serviceRegistry.getService( JdbcServices.class );

		this.properties = new HashMap<>();
		this.properties.putAll( serviceRegistry.getService( ConfigurationService.class ).getSettings() );
		if ( !properties.containsKey( AvailableSettings.JPA_VALIDATION_FACTORY ) ) {
			if ( getSessionFactoryOptions().getValidatorFactoryReference() != null ) {
				properties.put(
						AvailableSettings.JPA_VALIDATION_FACTORY,
						getSessionFactoryOptions().getValidatorFactoryReference()
				);
			}
		}

		maskOutSensitiveInformation(this.properties);
		logIfEmptyCompositesEnabled( this.properties );

		this.cacheAccess = this.serviceRegistry.getService( CacheImplementor.class );
		this.jpaPersistenceUnitUtil = new PersistenceUnitUtilImpl( this );

		for ( SessionFactoryObserver sessionFactoryObserver : options.getSessionFactoryObservers() ) {
			this.observer.addObserver( sessionFactoryObserver );
		}

		this.filters = new HashMap<>();
		this.filters.putAll( bootMetamodel.getFilterDefinitions() );

		LOG.debugf( "Session factory constructed with filter configurations : %s", filters );
		LOG.debugf( "Instantiating session factory with properties: %s", properties );

		class IntegratorObserver implements SessionFactoryObserver {
			private ArrayList<Integrator> integrators = new ArrayList<>();

			@Override
			public void sessionFactoryCreated(SessionFactory factory) {
			}

			@Override
			public void sessionFactoryClosed(SessionFactory factory) {
				for ( Integrator integrator : integrators ) {
					integrator.disintegrate( SessionFactoryImpl.this, SessionFactoryImpl.this.serviceRegistry );
				}
				integrators.clear();
			}
		}
		final IntegratorObserver integratorObserver = new IntegratorObserver();
		this.observer.addObserver( integratorObserver );
		try {
			for ( Integrator integrator : serviceRegistry.getService( IntegratorService.class ).getIntegrators() ) {
				integrator.integrate( bootMetamodel, bootstrapContext, this );
				integratorObserver.integrators.add( integrator );
			}
			//Generators:
			this.identifierGenerators = new HashMap<>();
			bootMetamodel.getEntityBindings().stream().filter( model -> !model.isInherited() ).forEach( model -> {
				IdentifierGenerator generator = model.getIdentifier().createIdentifierGenerator(
						bootMetamodel.getIdentifierGeneratorFactory(),
						jdbcServices.getJdbcEnvironment().getDialect(),
						settings.getDefaultCatalogName(),
						settings.getDefaultSchemaName(),
						(RootClass) model
				);
				identifierGenerators.put( model.getEntityName(), generator );
			} );

			LOG.debug( "Instantiated session factory" );

			primeSecondLevelCacheRegions( bootMetamodel );

			this.queryEngine = QueryEngine.from( this, bootMetamodel );

			final RuntimeMetamodelsImpl runtimeMetamodels = new RuntimeMetamodelsImpl();
			this.runtimeMetamodels = runtimeMetamodels;
			runtimeMetamodels.finishInitialization(
					bootMetamodel,
					bootstrapContext,
					this
			);

			this.queryEngine.prepare( this, bootMetamodel, bootstrapContext );

			if ( options.isNamedQueryStartupCheckingEnabled() ) {
				queryEngine.getNamedQueryRepository().checkNamedQueries( queryEngine );
			}

			// todo (6.0) : manage old getMultiTableBulkIdStrategy

//			settings.getMultiTableBulkIdStrategy().prepare(
//					jdbcServices,
//					buildLocalConnectionAccess(),
//					metadata,
//					sessionFactoryOptions
//			);

			SchemaManagementToolCoordinator.process(
					bootMetamodel,
					serviceRegistry,
					properties,
					action -> SessionFactoryImpl.this.delayedDropAction = action
			);

			currentSessionContext = buildCurrentSessionContext();

			// this needs to happen after persisters are all ready to go...
			this.fetchProfiles = new HashMap<>();
			for ( org.hibernate.mapping.FetchProfile mappingProfile : bootMetamodel.getFetchProfiles() ) {
				final FetchProfile fetchProfile = new FetchProfile( mappingProfile.getName() );
				for ( org.hibernate.mapping.FetchProfile.Fetch mappingFetch : mappingProfile.getFetches() ) {
					// resolve the persister owning the fetch
					final String entityName = this.runtimeMetamodels.getImportedName( mappingFetch.getEntity() );
					final EntityPersister owner = entityName == null
							? null
							: this.runtimeMetamodels.getMappingMetamodel().getEntityDescriptor( entityName );
					if ( owner == null ) {
						throw new HibernateException(
								"Unable to resolve entity reference [" + mappingFetch.getEntity()
										+ "] in fetch profile [" + fetchProfile.getName() + "]"
						);
					}

					// validate the specified association fetch
					Type associationType = owner.getPropertyType( mappingFetch.getAssociation() );
					if ( associationType == null || !associationType.isAssociationType() ) {
						throw new HibernateException( "Fetch profile [" + fetchProfile.getName() + "] specified an invalid association" );
					}

					// resolve the style
					final Fetch.Style fetchStyle = Fetch.Style.parse( mappingFetch.getStyle() );

					// then construct the fetch instance...
					fetchProfile.addFetch( new Association( owner, mappingFetch.getAssociation() ), fetchStyle );
					((Loadable) owner).registerAffectingFetchProfile( fetchProfile.getName() );
				}
				fetchProfiles.put( fetchProfile.getName(), fetchProfile );
			}

			this.defaultSessionOpenOptions = withOptions();
			this.temporarySessionOpenOptions = buildTemporarySessionOpenOptions();
			this.fastSessionServices = new FastSessionServices( this );

			this.observer.sessionFactoryCreated( this );

			SessionFactoryRegistry.INSTANCE.addSessionFactory(
					getUuid(),
					name,
					settings.isSessionFactoryNameAlsoJndiName(),
					this,
					serviceRegistry.getService( JndiService.class )
			);
		}
		catch (Exception e) {
			for ( Integrator integrator : serviceRegistry.getService( IntegratorService.class ).getIntegrators() ) {
				integrator.disintegrate( this, serviceRegistry );
				integratorObserver.integrators.remove( integrator );
			}
			close();
			throw e;
		}
	}

	private SessionBuilder buildTemporarySessionOpenOptions() {
		return withOptions()
				.autoClose( false )
				.flushMode( FlushMode.MANUAL )
				.connectionHandlingMode( PhysicalConnectionHandlingMode.DELAYED_ACQUISITION_AND_RELEASE_AFTER_STATEMENT );
	}

	private void primeSecondLevelCacheRegions(MetadataImplementor mappingMetadata) {
		final Map<String, DomainDataRegionConfigImpl.Builder> regionConfigBuilders = new ConcurrentHashMap<>();

		// todo : ultimately this code can be made more efficient when we have a better intrinsic understanding of the hierarchy as a whole

		for ( PersistentClass bootEntityDescriptor : mappingMetadata.getEntityBindings() ) {
			final AccessType accessType = AccessType.fromExternalName( bootEntityDescriptor.getCacheConcurrencyStrategy() );

			if ( accessType != null ) {
				if ( bootEntityDescriptor.isCached() ) {
					regionConfigBuilders.computeIfAbsent(
							bootEntityDescriptor.getRootClass().getCacheRegionName(),
							DomainDataRegionConfigImpl.Builder::new
					)
							.addEntityConfig( bootEntityDescriptor, accessType );
				}

				if ( bootEntityDescriptor instanceof RootClass
						&& bootEntityDescriptor.hasNaturalId()
						&& bootEntityDescriptor.getNaturalIdCacheRegionName() != null ) {
					regionConfigBuilders.computeIfAbsent(
							bootEntityDescriptor.getNaturalIdCacheRegionName(),
							DomainDataRegionConfigImpl.Builder::new
					)
							.addNaturalIdConfig( (RootClass) bootEntityDescriptor, accessType );
				}
			}
		}

		for ( Collection collection : mappingMetadata.getCollectionBindings() ) {
			final AccessType accessType = AccessType.fromExternalName( collection.getCacheConcurrencyStrategy() );
			if ( accessType != null ) {
				regionConfigBuilders.computeIfAbsent(
						collection.getCacheRegionName(),
						DomainDataRegionConfigImpl.Builder::new
				)
						.addCollectionConfig( collection, accessType );
			}
		}

		final Set<DomainDataRegionConfig> regionConfigs;
		if ( regionConfigBuilders.isEmpty() ) {
			regionConfigs = Collections.emptySet();
		}
		else {
			regionConfigs = new HashSet<>();
			for ( DomainDataRegionConfigImpl.Builder builder : regionConfigBuilders.values() ) {
				regionConfigs.add( builder.build() );
			}
		}

		getCache().prime( regionConfigs );
	}

	private Object instantiate(String listenerImpl, ClassLoaderService classLoaderService) {
		try {
			return classLoaderService.classForName( listenerImpl ).newInstance();
		}
		catch (Exception e) {
			throw new HibernateException( "Could not instantiate requested listener [" + listenerImpl + "]", e );
		}
	}

	private void applyCfgXmlValues(LoadedConfig aggregatedConfig, SessionFactoryServiceRegistry serviceRegistry) {
		final JaccService jaccService = serviceRegistry.getService( JaccService.class );
		if ( jaccService.getContextId() != null ) {
			final JaccPermissionDeclarations permissions = aggregatedConfig.getJaccPermissions( jaccService.getContextId() );
			if ( permissions != null ) {
				for ( GrantedPermission grantedPermission : permissions.getPermissionDeclarations() ) {
					jaccService.addPermission( grantedPermission );
				}
			}
		}

		if ( aggregatedConfig.getEventListenerMap() != null ) {
			final ClassLoaderService cls = serviceRegistry.getService( ClassLoaderService.class );
			final EventListenerRegistry eventListenerRegistry = serviceRegistry.getService( EventListenerRegistry.class );
			for ( Map.Entry<EventType, Set<String>> entry : aggregatedConfig.getEventListenerMap().entrySet() ) {
				final EventListenerGroup group = eventListenerRegistry.getEventListenerGroup( entry.getKey() );
				for ( String listenerClassName : entry.getValue() ) {
					try {
						group.appendListener( cls.classForName( listenerClassName ).newInstance() );
					}
					catch (Exception e) {
						throw new ConfigurationException( "Unable to instantiate event listener class : " + listenerClassName, e );
					}
				}
			}
		}
	}

	private JdbcConnectionAccess buildLocalConnectionAccess() {
		if ( settings.getMultiTenancyStrategy().requiresMultiTenantConnectionProvider() ) {
			final MultiTenantConnectionProvider mTenantConnectionProvider = serviceRegistry.getService( MultiTenantConnectionProvider.class );
			return new JdbcEnvironmentInitiator.MultiTenantConnectionProviderJdbcConnectionAccess( mTenantConnectionProvider );
		}
		else {
			final ConnectionProvider connectionProvider = serviceRegistry.getService( ConnectionProvider.class );
			return new JdbcEnvironmentInitiator.ConnectionProviderJdbcConnectionAccess( connectionProvider );
		}
	}

	public Session openSession() throws HibernateException {
		final CurrentTenantIdentifierResolver currentTenantIdentifierResolver = getCurrentTenantIdentifierResolver();
		//We can only use reuse the defaultSessionOpenOptions as a constant when there is no TenantIdentifierResolver
		if ( currentTenantIdentifierResolver != null ) {
			return this.withOptions().openSession();
		}
		else {
			return this.defaultSessionOpenOptions.openSession();
		}
	}

	public Session openTemporarySession() throws HibernateException {
		final CurrentTenantIdentifierResolver currentTenantIdentifierResolver = getCurrentTenantIdentifierResolver();
		//We can only use reuse the defaultSessionOpenOptions as a constant when there is no TenantIdentifierResolver
		if ( currentTenantIdentifierResolver != null ) {
			return buildTemporarySessionOpenOptions()
					.openSession();
		}
		else {
			return this.temporarySessionOpenOptions.openSession();
		}
	}

	public Session getCurrentSession() throws HibernateException {
		if ( currentSessionContext == null ) {
			throw new HibernateException( "No CurrentSessionContext configured!" );
		}
		return currentSessionContext.currentSession();
	}

	@Override
	public SessionBuilderImplementor withOptions() {
		return new SessionBuilderImpl( this );
	}

	@Override
	public StatelessSessionBuilder withStatelessOptions() {
		return new StatelessSessionBuilderImpl( this );
	}

	public StatelessSession openStatelessSession() {
		return withStatelessOptions().openStatelessSession();
	}

	public StatelessSession openStatelessSession(Connection connection) {
		return withStatelessOptions().connection( connection ).openStatelessSession();
	}

	@Override
	public void addObserver(SessionFactoryObserver observer) {
		this.observer.addObserver( observer );
	}

	@Override
	public Map<String, Object> getProperties() {
		validateNotClosed();
		return properties;
	}

	protected void validateNotClosed() {
		if ( isClosed ) {
			throw new IllegalStateException( "EntityManagerFactory is closed" );
		}
	}

	@Override
	public String getUuid() {
		return uuid;
	}

	@Override
	public String getName() {
		return name;
	}

	@Override
<<<<<<< HEAD
	public TypeConfiguration getTypeConfiguration() {
		return getMetamodel().getTypeConfiguration();
=======
	public EventEngine getEventEngine() {
		return eventEngine;
	}

	@Override
	public JdbcServices getJdbcServices() {
		return jdbcServices;
>>>>>>> 2c12ca40
	}

	@Override
	public QueryEngine getQueryEngine() {
		return queryEngine;
	}

	@Override
	public JdbcServices getJdbcServices() {
		return jdbcServices;
	}

	public IdentifierGeneratorFactory getIdentifierGeneratorFactory() {
		return null;
	}

	@Override
	public DeserializationResolver getDeserializationResolver() {
		return (DeserializationResolver) () -> (SessionFactoryImplementor) SessionFactoryRegistry.INSTANCE.findSessionFactory(
				uuid,
				name
		);
	}

	@SuppressWarnings("deprecation")
	public Settings getSettings() {
		return settings;
	}

	@Override
	public <T> List<RootGraphImplementor<? super T>> findEntityGraphsByJavaType(Class<T> entityClass) {
		return getMetamodel().findEntityGraphsByJavaType( entityClass );
	}



	// todo : (5.2) review synchronizationType, persistenceContextType, transactionType usage

	// SynchronizationType -> should we auto enlist in transactions
	private transient SynchronizationType synchronizationType;

	// PersistenceContextType -> influences FlushMode and 'autoClose'
	private transient PersistenceContextType persistenceContextType;


	@Override
	public Session createEntityManager() {
		validateNotClosed();
		return buildEntityManager( SynchronizationType.SYNCHRONIZED, null );
	}

	private <K,V> Session buildEntityManager(final SynchronizationType synchronizationType, final Map<K,V> map) {
		assert !isClosed;

		SessionBuilderImplementor builder = withOptions();
		if ( synchronizationType == SynchronizationType.SYNCHRONIZED ) {
			builder.autoJoinTransactions( true );
		}
		else {
			builder.autoJoinTransactions( false );
		}

		final Session session = builder.openSession();
		if ( map != null ) {
			for ( Map.Entry<K, V> o : map.entrySet() ) {
				final K key = o.getKey();
				if ( key instanceof String ) {
					final String sKey = (String) key;
					session.setProperty( sKey, o.getValue() );
				}
			}
		}
		return session;
	}

	@Override
	public Session createEntityManager(Map map) {
		validateNotClosed();
		return buildEntityManager( SynchronizationType.SYNCHRONIZED, map );
	}

	@Override
	public Session createEntityManager(SynchronizationType synchronizationType) {
		validateNotClosed();
		errorIfResourceLocalDueToExplicitSynchronizationType();
		return buildEntityManager( synchronizationType, null );
	}

	private void errorIfResourceLocalDueToExplicitSynchronizationType() {
		// JPA requires that we throw IllegalStateException in cases where:
		//		1) the PersistenceUnitTransactionType (TransactionCoordinator) is non-JTA
		//		2) an explicit SynchronizationType is specified
		if ( !getServiceRegistry().getService( TransactionCoordinatorBuilder.class ).isJta() ) {
			throw new IllegalStateException(
					"Illegal attempt to specify a SynchronizationType when building an EntityManager from an " +
							"EntityManagerFactory defined as RESOURCE_LOCAL (as opposed to JTA)"
			);
		}
	}

	@Override
	public Session createEntityManager(SynchronizationType synchronizationType, Map map) {
		validateNotClosed();
		errorIfResourceLocalDueToExplicitSynchronizationType();
		return buildEntityManager( synchronizationType, map );
	}

	@Override
	public NodeBuilder getCriteriaBuilder() {
		validateNotClosed();
		return queryEngine.getCriteriaBuilder();
	}

	@Override
	public MetamodelImplementor getMetamodel() {
		validateNotClosed();
		return (MetamodelImplementor) runtimeMetamodels.getMappingMetamodel();
	}

	@Override
	public boolean isOpen() {
		return !isClosed;
	}

	@Override
	public RootGraphImplementor findEntityGraphByName(String name) {
		return getMetamodel().findEntityGraphByName( name );
	}

	@Override
	public SessionFactoryOptions getSessionFactoryOptions() {
		return sessionFactoryOptions;
	}

	public Interceptor getInterceptor() {
		return sessionFactoryOptions.getInterceptor();
	}

	@Override
	public Reference getReference() {
		// from javax.naming.Referenceable
		LOG.debug( "Returning a Reference to the SessionFactory" );
		return new Reference(
				SessionFactoryImpl.class.getName(),
				new StringRefAddr("uuid", getUuid()),
				SessionFactoryRegistry.ObjectFactoryImpl.class.getName(),
				null
		);
	}

	public Type getIdentifierType(String className) throws MappingException {
		return getMetamodel().entityPersister( className ).getIdentifierType();
	}
	public String getIdentifierPropertyName(String className) throws MappingException {
		return getMetamodel().entityPersister( className ).getIdentifierPropertyName();
	}

	public ClassMetadata getClassMetadata(Class persistentClass) throws HibernateException {
		return getClassMetadata( persistentClass.getName() );
	}

	public CollectionMetadata getCollectionMetadata(String roleName) throws HibernateException {
		return (CollectionMetadata) getMetamodel().collectionPersister( roleName );
	}

	public ClassMetadata getClassMetadata(String entityName) throws HibernateException {
		return (ClassMetadata) getMetamodel().entityPersister( entityName );
	}

	@Override
	public Map<String,ClassMetadata> getAllClassMetadata() throws HibernateException {
		throw new UnsupportedOperationException( "org.hibernate.SessionFactory.getAllClassMetadata is no longer supported" );
	}

	public Map getAllCollectionMetadata() throws HibernateException {
		throw new UnsupportedOperationException( "org.hibernate.SessionFactory.getAllCollectionMetadata is no longer supported" );
	}

	public Type getReferencedPropertyType(String className, String propertyName)
		throws MappingException {
		return getMetamodel().entityPersister( className ).getPropertyType( propertyName );
	}

	/**
	 * Closes the session factory, releasing all held resources.
	 *
	 * <ol>
	 * <li>cleans up used cache regions and "stops" the cache provider.
	 * <li>close the JDBC connection
	 * <li>remove the JNDI binding
	 * </ol>
	 *
	 * Note: Be aware that the sessionFactory instance still can
	 * be a "heavy" object memory wise after close() has been called.  Thus
	 * it is important to not keep referencing the instance to let the garbage
	 * collector release the memory.
	 * @throws HibernateException
	 */
	public void close() throws HibernateException {
		synchronized (this) {
			if ( isClosed ) {
				if ( getSessionFactoryOptions().getJpaCompliance().isJpaClosedComplianceEnabled() ) {
					throw new IllegalStateException( "EntityManagerFactory is already closed" );
				}

				LOG.trace( "Already closed" );
				return;
			}

			isClosed = true;
		}

		LOG.closing();
		observer.sessionFactoryClosing( this );

		// todo (6.0) : manage old getMultiTableBulkIdStrategy
//		settings.getMultiTableBulkIdStrategy().release( serviceRegistry.getService( JdbcServices.class ), buildLocalConnectionAccess() );

		// NOTE : the null checks below handle cases where close is called from
		//		a failed attempt to create the SessionFactory

		if ( cacheAccess != null ) {
			cacheAccess.close();
		}

		if ( runtimeMetamodels != null ) {
			( (MappingMetamodelImpl) runtimeMetamodels.getMappingMetamodel() ).close();
		}

		if ( queryEngine != null ) {
			queryEngine.close();
		}

		if ( delayedDropAction != null ) {
			delayedDropAction.perform( serviceRegistry );
		}

		SessionFactoryRegistry.INSTANCE.removeSessionFactory(
				getUuid(),
				name,
				settings.isSessionFactoryNameAlsoJndiName(),
				serviceRegistry.getService( JndiService.class )
		);

		observer.sessionFactoryClosed( this );
		serviceRegistry.destroy();
	}

	public CacheImplementor getCache() {
		validateNotClosed();
		return cacheAccess;
	}

	@Override
	public PersistenceUnitUtil getPersistenceUnitUtil() {
		validateNotClosed();
		return jpaPersistenceUnitUtil;
	}

	@Override
	public void addNamedQuery(String name, Query query) {
		validateNotClosed();

		// NOTE : we use Query#unwrap here (rather than direct type checking) to account for possibly wrapped
		// query implementations

		// first, handle StoredProcedureQuery
		try {
			final ProcedureCallImplementor unwrapped = query.unwrap( ProcedureCallImplementor.class );
			if ( unwrapped != null ) {
				getQueryEngine().getNamedQueryRepository().registerCallableQueryMemento(
						name,
						unwrapped.toMemento( name )
				);
				return;
			}
		}
		catch ( PersistenceException ignore ) {
			// this means 'query' is not a ProcedureCallImplementor
		}

		// then try as a native-SQL or JPQL query
		try {
			QueryImplementor<?> hibernateQuery = query.unwrap( QueryImplementor.class );
			if ( hibernateQuery != null ) {
				// create and register the proper NamedQueryDefinition...
				if ( hibernateQuery instanceof NativeQueryImplementor ) {
					getQueryEngine().getNamedQueryRepository().registerNativeQueryMemento(
							name,
							( (NativeQueryImplementor) hibernateQuery ).toMemento( name )
					);
				}
				else {
					getQueryEngine().getNamedQueryRepository().registerHqlQueryMemento(
							name,
							( ( HqlQueryImplementor ) hibernateQuery ).toMemento( name )
					);
				}
				return;
			}
		}
		catch ( PersistenceException ignore ) {
			// this means 'query' is not a native-SQL or JPQL query
		}

		// if we get here, we are unsure how to properly unwrap the incoming query to extract the needed information
		throw new PersistenceException(
				String.format(
						"Unsure how to properly unwrap given Query [%s] as basis for named query",
						query
				)
		);
	}

	@Override
	public <T> T unwrap(Class<T> type) {
		if ( type.isAssignableFrom( SessionFactory.class ) ) {
			return type.cast( this );
		}

		if ( type.isAssignableFrom( SessionFactoryImplementor.class ) ) {
			return type.cast( this );
		}

		if ( type.isAssignableFrom( SessionFactoryImpl.class ) ) {
			return type.cast( this );
		}

		if ( type.isAssignableFrom( EntityManagerFactory.class ) ) {
			return type.cast( this );
		}

		throw new PersistenceException( "Hibernate cannot unwrap EntityManagerFactory as '" + type.getName() + "'" );
	}

	@Override
	public <T> void addNamedEntityGraph(String graphName, EntityGraph<T> entityGraph) {
		getMetamodel().addNamedEntityGraph( graphName, (RootGraphImplementor<T>) entityGraph );
	}

	public boolean isClosed() {
		return isClosed;
	}

	private transient StatisticsImplementor statistics;

	public StatisticsImplementor getStatistics() {
		if ( statistics == null ) {
			statistics = serviceRegistry.getService( StatisticsImplementor.class );
		}
		return statistics;
	}

	public FilterDefinition getFilterDefinition(String filterName) throws HibernateException {
		FilterDefinition def = filters.get( filterName );
		if ( def == null ) {
			throw new HibernateException( "No such filter configured [" + filterName + "]" );
		}
		return def;
	}

	public boolean containsFetchProfileDefinition(String name) {
		return fetchProfiles.containsKey( name );
	}

	public Set getDefinedFilterNames() {
		return filters.keySet();
	}

	public IdentifierGenerator getIdentifierGenerator(String rootEntityName) {
		return identifierGenerators.get(rootEntityName);
	}

	private boolean canAccessTransactionManager() {
		try {
			return serviceRegistry.getService( JtaPlatform.class ).retrieveTransactionManager() != null;
		}
		catch (Exception e) {
			return false;
		}
	}

	private CurrentSessionContext buildCurrentSessionContext() {
		String impl = (String) properties.get( Environment.CURRENT_SESSION_CONTEXT_CLASS );
		// for backward-compatibility
		if ( impl == null ) {
			if ( canAccessTransactionManager() ) {
				impl = "jta";
			}
			else {
				return null;
			}
		}

		if ( "jta".equals( impl ) ) {
//			if ( ! transactionFactory().compatibleWithJtaSynchronization() ) {
//				LOG.autoFlushWillNotWork();
//			}
			return new JTASessionContext( this );
		}
		else if ( "thread".equals( impl ) ) {
			return new ThreadLocalSessionContext( this );
		}
		else if ( "managed".equals( impl ) ) {
			return new ManagedSessionContext( this );
		}
		else {
			try {
				Class implClass = serviceRegistry.getService( ClassLoaderService.class ).classForName( impl );
				return (CurrentSessionContext)
						implClass.getConstructor( new Class[] { SessionFactoryImplementor.class } )
						.newInstance( this );
			}
			catch( Throwable t ) {
				LOG.unableToConstructCurrentSessionContext( impl, t );
				return null;
			}
		}
	}

	@Override
	public RuntimeMetamodels getRuntimeMetamodels() {
		return runtimeMetamodels;

	}

	@Override
	public JpaMetamodel getJpaMetamodel() {
		return runtimeMetamodels.getJpaMetamodel();
	}

	@Override
	public Integer getMaximumFetchDepth() {
		return getSessionFactoryOptions().getMaximumFetchDepth();
	}

	@Override
	public ServiceRegistryImplementor getServiceRegistry() {
		return serviceRegistry;
	}

	@Override
	public EntityNotFoundDelegate getEntityNotFoundDelegate() {
		return sessionFactoryOptions.getEntityNotFoundDelegate();
	}

	public FetchProfile getFetchProfile(String name) {
		return fetchProfiles.get( name );
	}

	@Override
	public AllowableParameterType<?> resolveParameterBindType(Object bindValue) {
		if ( bindValue == null ) {
			// we can't guess
			return null;
		}

		return resolveParameterBindType( HibernateProxyHelper.getClassWithoutInitializingProxy( bindValue ) );
	}

	@Override
	public AllowableParameterType<?> resolveParameterBindType(Class<?> javaType) {
		return getMetamodel().resolveQueryParameterType( javaType );
	}

	public static Interceptor configuredInterceptor(Interceptor interceptor, SessionFactoryOptions options) {
		// NOTE : DO NOT return EmptyInterceptor.INSTANCE from here as a "default for the Session"
		// 		we "filter" that one out here.  The return from here should represent the
		//		explicitly configured Interceptor (if one).  Return null from here instead; Session
		//		will handle it

		if ( interceptor != null && interceptor != EmptyInterceptor.INSTANCE ) {
			return interceptor;
		}

		// prefer the SF-scoped interceptor, prefer that to any Session-scoped interceptor prototype
		final Interceptor optionsInterceptor = options.getInterceptor();
		if ( optionsInterceptor != null && optionsInterceptor != EmptyInterceptor.INSTANCE ) {
			return optionsInterceptor;
		}

		// then check the Session-scoped interceptor prototype
		final Class<? extends Interceptor> statelessInterceptorImplementor = options.getStatelessInterceptorImplementor();
		final Supplier<? extends Interceptor> statelessInterceptorImplementorSupplier = options.getStatelessInterceptorImplementorSupplier();
		if ( statelessInterceptorImplementor != null && statelessInterceptorImplementorSupplier != null ) {
			throw new HibernateException(
					"A session scoped interceptor class or supplier are allowed, but not both!" );
		}
		else if ( statelessInterceptorImplementor != null ) {
			try {
				/**
				 * We could remove the getStatelessInterceptorImplementor method and use just the getStatelessInterceptorImplementorSupplier
				 * since it can cover both cases when the user has given a Supplier<? extends Interceptor> or just the
				 * Class<? extends Interceptor>, in which case, we simply instantiate the Interceptor when calling the Supplier.
				 */
				return statelessInterceptorImplementor.newInstance();
			}
			catch (InstantiationException | IllegalAccessException e) {
				throw new HibernateException( "Could not supply session-scoped SessionFactory Interceptor", e );
			}
		}
		else if ( statelessInterceptorImplementorSupplier != null ) {
			return statelessInterceptorImplementorSupplier.get();
		}

		return null;
	}

	public static class SessionBuilderImpl<T extends SessionBuilder> implements SessionBuilderImplementor<T>, SessionCreationOptions {
		private static final Logger log = CoreLogging.logger( SessionBuilderImpl.class );

		private final SessionFactoryImpl sessionFactory;
		private Interceptor interceptor;
		private StatementInspector statementInspector;
		private Connection connection;
		private PhysicalConnectionHandlingMode connectionHandlingMode;
		private boolean autoJoinTransactions = true;
		private FlushMode flushMode;
		private boolean autoClose;
		private boolean autoClear;
		private String tenantIdentifier;
		private TimeZone jdbcTimeZone;
		private boolean queryParametersValidationEnabled;

		// Lazy: defaults can be built by invoking the builder in fastSessionServices.defaultSessionEventListeners
		// (Need a fresh build for each Session as the listener instances can't be reused across sessions)
		// Only initialize of the builder is overriding the default.
		private List<SessionEventListener> listeners;

		//todo : expose setting
		private SessionOwnerBehavior sessionOwnerBehavior = SessionOwnerBehavior.LEGACY_NATIVE;

		public SessionBuilderImpl(SessionFactoryImpl sessionFactory) {
			this.sessionFactory = sessionFactory;

			// set up default builder values...
			final SessionFactoryOptions sessionFactoryOptions = sessionFactory.getSessionFactoryOptions();
			this.statementInspector = sessionFactoryOptions.getStatementInspector();
			this.connectionHandlingMode = sessionFactoryOptions.getPhysicalConnectionHandlingMode();
			this.autoClose = sessionFactoryOptions.isAutoCloseSessionEnabled();
			this.flushMode = sessionFactoryOptions.isFlushBeforeCompletionEnabled()
					? FlushMode.AUTO
					: FlushMode.MANUAL;

			final CurrentTenantIdentifierResolver currentTenantIdentifierResolver = sessionFactory.getCurrentTenantIdentifierResolver();
			if ( currentTenantIdentifierResolver != null ) {
				tenantIdentifier = currentTenantIdentifierResolver.resolveCurrentTenantIdentifier();
			}
			this.jdbcTimeZone = sessionFactoryOptions.getJdbcTimeZone();
			this.queryParametersValidationEnabled = sessionFactoryOptions.isQueryParametersValidationEnabled();
		}


		// ~~~~~~~~~~~~~~~~~~~~~~~~~~~~~~~~~~~~~~~~~~~~~~~~~~~~~~~~~~~~~~~~~~~~
		// SessionCreationOptions

		@Override
		public SessionOwner getSessionOwner() {
			return null;
		}

		@Override
		public ExceptionMapper getExceptionMapper() {
			return sessionOwnerBehavior == SessionOwnerBehavior.LEGACY_JPA
					? ExceptionMapperLegacyJpaImpl.INSTANCE
					: null;
		}

		@Override
		public AfterCompletionAction getAfterCompletionAction() {
			return sessionOwnerBehavior == SessionOwnerBehavior.LEGACY_JPA
					? AfterCompletionActionLegacyJpaImpl.INSTANCE
					: null;
		}

		@Override
		public ManagedFlushChecker getManagedFlushChecker() {
			return sessionOwnerBehavior == SessionOwnerBehavior.LEGACY_JPA
					? ManagedFlushCheckerLegacyJpaImpl.INSTANCE
					: null;
		}

		@Override
		public boolean isQueryParametersValidationEnabled() {
			return this.queryParametersValidationEnabled;
		}

		@Override
		public boolean shouldAutoJoinTransactions() {
			return autoJoinTransactions;
		}

		@Override
		public FlushMode getInitialSessionFlushMode() {
			return flushMode;
		}

		@Override
		public boolean shouldAutoClose() {
			return autoClose;
		}

		@Override
		public boolean shouldAutoClear() {
			return autoClear;
		}

		@Override
		public Connection getConnection() {
			return connection;
		}

		@Override
		public Interceptor getInterceptor() {
			return configuredInterceptor( interceptor, sessionFactory.getSessionFactoryOptions() );
		}

		@Override
		public StatementInspector getStatementInspector() {
			return statementInspector;
		}

		@Override
		public PhysicalConnectionHandlingMode getPhysicalConnectionHandlingMode() {
			return connectionHandlingMode;
		}

		@Override
		public String getTenantIdentifier() {
			return tenantIdentifier;
		}

		@Override
		public TimeZone getJdbcTimeZone() {
			return jdbcTimeZone;
		}

		@Override
		public List<SessionEventListener> getCustomSessionEventListener() {
			return listeners;
		}

		// ~~~~~~~~~~~~~~~~~~~~~~~~~~~~~~~~~~~~~~~~~~~~~~~~~~~~~~~~~~~~~~~~~~~~
		// SessionBuilder

		@Override
		public Session openSession() {
			log.tracef( "Opening Hibernate Session.  tenant=%s", tenantIdentifier );
			return new SessionImpl( sessionFactory, this );
		}

		@Override
		@SuppressWarnings("unchecked")
		public T owner(SessionOwner sessionOwner) {
			throw new UnsupportedOperationException( "SessionOwner was long deprecated and this method should no longer be invoked" );
		}

		@Override
		@SuppressWarnings("unchecked")
		public T interceptor(Interceptor interceptor) {
			this.interceptor = interceptor;
			return (T) this;
		}

		@Override
		@SuppressWarnings("unchecked")
		public T noInterceptor() {
			this.interceptor = EmptyInterceptor.INSTANCE;
			return (T) this;
		}

		@Override
		@SuppressWarnings("unchecked")
		public T statementInspector(StatementInspector statementInspector) {
			this.statementInspector = statementInspector;
			return (T) this;
		}

		@Override
		@SuppressWarnings("unchecked")
		public T connection(Connection connection) {
			this.connection = connection;
			return (T) this;
		}

		@Override
		@SuppressWarnings("unchecked")
		public T connectionReleaseMode(ConnectionReleaseMode connectionReleaseMode) {
			// NOTE : Legacy behavior (when only ConnectionReleaseMode was exposed) was to always acquire a
			// Connection using ConnectionAcquisitionMode.AS_NEEDED..

			final PhysicalConnectionHandlingMode handlingMode = PhysicalConnectionHandlingMode.interpret(
					ConnectionAcquisitionMode.AS_NEEDED,
					connectionReleaseMode
			);
			connectionHandlingMode( handlingMode );
			return (T) this;
		}

		@Override
		@SuppressWarnings("unchecked")
		public T connectionHandlingMode(PhysicalConnectionHandlingMode connectionHandlingMode) {
			this.connectionHandlingMode = connectionHandlingMode;
			return (T) this;
		}

		@Override
		@SuppressWarnings("unchecked")
		public T autoJoinTransactions(boolean autoJoinTransactions) {
			this.autoJoinTransactions = autoJoinTransactions;
			return (T) this;
		}

		@Override
		@SuppressWarnings("unchecked")
		public T autoClose(boolean autoClose) {
			this.autoClose = autoClose;
			return (T) this;
		}

		@Override
		@SuppressWarnings("unchecked")
		public T autoClear(boolean autoClear) {
			this.autoClear = autoClear;
			return (T) this;
		}

		@Override
		@SuppressWarnings("unchecked")
		public T flushMode(FlushMode flushMode) {
			this.flushMode = flushMode;
			return (T) this;
		}

		@Override
		@SuppressWarnings("unchecked")
		public T tenantIdentifier(String tenantIdentifier) {
			this.tenantIdentifier = tenantIdentifier;
			return (T) this;
		}

		@Override
		@SuppressWarnings("unchecked")
		public T eventListeners(SessionEventListener... listeners) {
			if ( this.listeners == null ) {
				this.listeners = sessionFactory.getSessionFactoryOptions()
						.getBaselineSessionEventsListenerBuilder()
						.buildBaselineList();
			}
			Collections.addAll( this.listeners, listeners );
			return (T) this;
		}

		@Override
		@SuppressWarnings("unchecked")
		public T clearEventListeners() {
			if ( listeners == null ) {
				//Needs to initialize explicitly to an empty list as otherwise "null" immplies the default listeners will be applied
				this.listeners = new ArrayList<>( 3 );
			}
			else {
				listeners.clear();
			}
			return (T) this;
		}

		@Override
		public T jdbcTimeZone(TimeZone timeZone) {
			jdbcTimeZone = timeZone;
			return (T) this;
		}

		@Override
		public T setQueryParameterValidation(boolean enabled) {
			queryParametersValidationEnabled = enabled;
			return (T) this;
		}
	}

	public static class StatelessSessionBuilderImpl implements StatelessSessionBuilder, SessionCreationOptions {
		private final SessionFactoryImpl sessionFactory;
		private Connection connection;
		private String tenantIdentifier;
		private boolean queryParametersValidationEnabled;

		public StatelessSessionBuilderImpl(SessionFactoryImpl sessionFactory) {
			this.sessionFactory = sessionFactory;

			CurrentTenantIdentifierResolver tenantIdentifierResolver = sessionFactory.getCurrentTenantIdentifierResolver();
			if ( tenantIdentifierResolver != null ) {
				tenantIdentifier = tenantIdentifierResolver.resolveCurrentTenantIdentifier();
			}
			queryParametersValidationEnabled = sessionFactory.getSessionFactoryOptions().isQueryParametersValidationEnabled();
		}

		@Override
		public StatelessSession openStatelessSession() {
			return new StatelessSessionImpl( sessionFactory, this );
		}

		@Override
		public StatelessSessionBuilder connection(Connection connection) {
			this.connection = connection;
			return this;
		}

		@Override
		public StatelessSessionBuilder tenantIdentifier(String tenantIdentifier) {
			this.tenantIdentifier = tenantIdentifier;
			return this;
		}

		@Override
		public boolean shouldAutoJoinTransactions() {
			return true;
		}

		@Override
		public FlushMode getInitialSessionFlushMode() {
			return FlushMode.ALWAYS;
		}

		@Override
		public boolean shouldAutoClose() {
			return false;
		}

		@Override
		public boolean shouldAutoClear() {
			return false;
		}

		@Override
		public Connection getConnection() {
			return connection;
		}

		@Override
		public Interceptor getInterceptor() {
			return configuredInterceptor( EmptyInterceptor.INSTANCE, sessionFactory.getSessionFactoryOptions() );

		}

		@Override
		public StatementInspector getStatementInspector() {
			return null;
		}

		@Override
		public PhysicalConnectionHandlingMode getPhysicalConnectionHandlingMode() {
			return null;
		}

		@Override
		public String getTenantIdentifier() {
			return tenantIdentifier;
		}

		@Override
		public TimeZone getJdbcTimeZone() {
			return sessionFactory.getSessionFactoryOptions().getJdbcTimeZone();
		}

		@Override
		public List<SessionEventListener> getCustomSessionEventListener() {
			return null;
		}

		@Override
		public SessionOwner getSessionOwner() {
			return null;
		}

		@Override
		public ExceptionMapper getExceptionMapper() {
			return null;
		}

		@Override
		public AfterCompletionAction getAfterCompletionAction() {
			return null;
		}

		@Override
		public ManagedFlushChecker getManagedFlushChecker() {
			return null;
		}

		@Override
		public boolean isQueryParametersValidationEnabled() {
			return queryParametersValidationEnabled;
		}

		@Override
		public StatelessSessionBuilder setQueryParameterValidation(boolean enabled) {
			queryParametersValidationEnabled = enabled;
			return this;
		}
	}

	@Override
	public CustomEntityDirtinessStrategy getCustomEntityDirtinessStrategy() {
		return getSessionFactoryOptions().getCustomEntityDirtinessStrategy();
	}

	@Override
	public CurrentTenantIdentifierResolver getCurrentTenantIdentifierResolver() {
		return getSessionFactoryOptions().getCurrentTenantIdentifierResolver();
	}


	// Serialization handling ~~~~~~~~~~~~~~~~~~~~~~~~~~~~~~~~~~~~~~~~~~~~~~~~~~~~~~~~~~~~~~~~~~~~~~~~~~~~~~~~~~~~~~~~~

	/**
	 * Custom serialization hook defined by Java spec.  Used when the factory is directly serialized
	 *
	 * @param out The stream into which the object is being serialized.
	 *
	 * @throws IOException Can be thrown by the stream
	 */
	private void writeObject(ObjectOutputStream out) throws IOException {
		LOG.debugf( "Serializing: %s", getUuid() );
		out.defaultWriteObject();
		LOG.trace( "Serialized" );
	}

	/**
	 * Custom serialization hook defined by Java spec.  Used when the factory is directly deserialized
	 *
	 * @param in The stream from which the object is being deserialized.
	 *
	 * @throws IOException Can be thrown by the stream
	 * @throws ClassNotFoundException Again, can be thrown by the stream
	 */
	private void readObject(ObjectInputStream in) throws IOException, ClassNotFoundException {
		LOG.trace( "Deserializing" );
		in.defaultReadObject();
		LOG.debugf( "Deserialized: %s", getUuid() );
	}

	/**
	 * Custom serialization hook defined by Java spec.  Used when the factory is directly deserialized.
	 * Here we resolve the uuid/name read from the stream previously to resolve the SessionFactory
	 * instance to use based on the registrations with the {@link SessionFactoryRegistry}
	 *
	 * @return The resolved factory to use.
	 *
	 * @throws InvalidObjectException Thrown if we could not resolve the factory by uuid/name.
	 */
	private Object readResolve() throws InvalidObjectException {
		LOG.trace( "Resolving serialized SessionFactory" );
		return locateSessionFactoryOnDeserialization( getUuid(), name );
	}

	private static SessionFactory locateSessionFactoryOnDeserialization(String uuid, String name) throws InvalidObjectException{
		final SessionFactory uuidResult = SessionFactoryRegistry.INSTANCE.getSessionFactory( uuid );
		if ( uuidResult != null ) {
			LOG.debugf( "Resolved SessionFactory by UUID [%s]", uuid );
			return uuidResult;
		}

		// in case we were deserialized in a different JVM, look for an instance with the same name
		// (provided we were given a name)
		if ( name != null ) {
			final SessionFactory namedResult = SessionFactoryRegistry.INSTANCE.getNamedSessionFactory( name );
			if ( namedResult != null ) {
				LOG.debugf( "Resolved SessionFactory by name [%s]", name );
				return namedResult;
			}
		}

		throw new InvalidObjectException( "Could not find a SessionFactory [uuid=" + uuid + ",name=" + name + "]" );
	}

	/**
	 * Custom serialization hook used during Session serialization.
	 *
	 * @param oos The stream to which to write the factory
	 * @throws IOException Indicates problems writing out the serial data stream
	 */
	void serialize(ObjectOutputStream oos) throws IOException {
		oos.writeUTF( getUuid() );
		oos.writeBoolean( name != null );
		if ( name != null ) {
			oos.writeUTF( name );
		}
	}

	/**
	 * Custom deserialization hook used during Session deserialization.
	 *
	 * @param ois The stream from which to "read" the factory
	 * @return The deserialized factory
	 * @throws IOException indicates problems reading back serial data stream
	 * @throws ClassNotFoundException indicates problems reading back serial data stream
	 */
	static SessionFactoryImpl deserialize(ObjectInputStream ois) throws IOException, ClassNotFoundException {
		LOG.trace( "Deserializing SessionFactory from Session" );
		final String uuid = ois.readUTF();
		boolean isNamed = ois.readBoolean();
		final String name = isNamed ? ois.readUTF() : null;
		return (SessionFactoryImpl) locateSessionFactoryOnDeserialization( uuid, name );
	}

	private void maskOutSensitiveInformation(Map<String, Object> props) {
		maskOutIfSet( props, AvailableSettings.JPA_JDBC_USER );
		maskOutIfSet( props, AvailableSettings.JPA_JDBC_PASSWORD );
		maskOutIfSet( props, AvailableSettings.USER );
		maskOutIfSet( props, AvailableSettings.PASS );
	}

	private void maskOutIfSet(Map<String, Object> props, String setting) {
		if ( props.containsKey( setting ) ) {
			props.put( setting, "****" );
		}
	}

	private void logIfEmptyCompositesEnabled(Map<String, Object> props ) {
		final boolean isEmptyCompositesEnabled = ConfigurationHelper.getBoolean(
				AvailableSettings.CREATE_EMPTY_COMPOSITES_ENABLED,
				props,
				false
		);
		if ( isEmptyCompositesEnabled ) {
			// It would be nice to do this logging in ComponentMetamodel, where
			// AvailableSettings.CREATE_EMPTY_COMPOSITES_ENABLED is actually used.
			// Unfortunately that would end up logging a message several times for
			// each embeddable/composite. Doing it here will log the message only
			// once.
			LOG.emptyCompositesEnabled();
		}
	}

	/**
	 * @return the FastSessionServices for this SessionFactory.
	 */
	FastSessionServices getFastSessionServices() {
		return this.fastSessionServices;
	}

}<|MERGE_RESOLUTION|>--- conflicted
+++ resolved
@@ -212,13 +212,9 @@
 				.getService( SessionFactoryServiceRegistryFactory.class )
 				.buildServiceRegistry( this, options );
 
-<<<<<<< HEAD
 		bootMetamodel.initSessionFactory( this );
-=======
+
 		this.eventEngine = new EventEngine( metadata, this );
-
-		metadata.initSessionFactory( this );
->>>>>>> 2c12ca40
 
 		final CfgXmlAccessService cfgXmlAccessService = serviceRegistry.getService( CfgXmlAccessService.class );
 
@@ -577,23 +573,18 @@
 	}
 
 	@Override
-<<<<<<< HEAD
 	public TypeConfiguration getTypeConfiguration() {
 		return getMetamodel().getTypeConfiguration();
-=======
+	}
+
+	@Override
+	public QueryEngine getQueryEngine() {
+		return queryEngine;
+	}
+
+	@Override
 	public EventEngine getEventEngine() {
 		return eventEngine;
-	}
-
-	@Override
-	public JdbcServices getJdbcServices() {
-		return jdbcServices;
->>>>>>> 2c12ca40
-	}
-
-	@Override
-	public QueryEngine getQueryEngine() {
-		return queryEngine;
 	}
 
 	@Override
