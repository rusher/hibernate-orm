/*
 * Hibernate, Relational Persistence for Idiomatic Java
 *
 * License: GNU Lesser General Public License (LGPL), version 2.1 or later.
 * See the lgpl.txt file in the root directory or <http://www.gnu.org/licenses/lgpl-2.1.html>.
 */
package org.hibernate.proxy;

import org.hibernate.FlushMode;
import org.hibernate.HibernateException;
import org.hibernate.LazyInitializationException;
import org.hibernate.SessionException;
import org.hibernate.TransientObjectException;
import org.hibernate.boot.spi.SessionFactoryOptions;
import org.hibernate.engine.spi.EntityKey;
import org.hibernate.engine.spi.PersistenceContext;
import org.hibernate.engine.spi.SessionFactoryImplementor;
import org.hibernate.engine.spi.SharedSessionContractImplementor;
import org.hibernate.internal.CoreLogging;
import org.hibernate.internal.CoreMessageLogger;
import org.hibernate.internal.SessionFactoryRegistry;
import org.hibernate.persister.entity.EntityPersister;

/**
 * Convenience base class for lazy initialization handlers.  Centralizes the basic plumbing of doing lazy
 * initialization freeing subclasses to acts as essentially adapters to their intended entity mode and/or
 * proxy generation strategy.
 *
 * @author Gavin King
 */
public abstract class AbstractLazyInitializer implements LazyInitializer {
	private static final CoreMessageLogger LOG = CoreLogging.messageLogger( AbstractLazyInitializer.class );

	private String entityName;
	private Object id;
	private Object target;
	private boolean initialized;
	private boolean readOnly;
	private boolean unwrap;
	private transient SharedSessionContractImplementor session;
	private Boolean readOnlyBeforeAttachedToSession;

	private String sessionFactoryUuid;
	private boolean allowLoadOutsideTransaction;

	/**
	 * @deprecated This constructor was initially intended for serialization only, and is not useful anymore.
	 * In any case it should not be relied on by user code.
	 * Subclasses should rather implement Serializable with an {@code Object writeReplace()} method returning
	 * a subclass of {@link AbstractSerializableProxy},
	 * which in turn implements Serializable and an {@code Object readResolve()} method
	 * instantiating the {@link AbstractLazyInitializer} subclass
	 * and calling {@link AbstractSerializableProxy#afterDeserialization(AbstractLazyInitializer)} on it.
	 * See {@link org.hibernate.proxy.pojo.bytebuddy.ByteBuddyInterceptor} and
	 * {@link org.hibernate.proxy.pojo.bytebuddy.SerializableProxy} for examples.
	 */
	@Deprecated
	protected AbstractLazyInitializer() {
	}

	/**
	 * Main constructor.
	 *  @param entityName The name of the entity being proxied.
	 * @param id The identifier of the entity being proxied.
	 * @param session The session owning the proxy.
	 */
	protected AbstractLazyInitializer(String entityName, Object id, SharedSessionContractImplementor session) {
		this.entityName = entityName;
		this.id = id;
		// initialize other fields depending on session state
		if ( session == null ) {
			unsetSession();
		}
		else {
			setSession( session );
		}
	}

	@Override
	public final String getEntityName() {
		return entityName;
	}

	@Override
<<<<<<< HEAD
	public final Object getIdentifier() {
=======
	public final Serializable getInternalIdentifier() {
		return id;
	}

	@Override
	public final Serializable getIdentifier() {
>>>>>>> 0a16e341
		if ( isUninitialized() && isInitializeProxyWhenAccessingIdentifier() ) {
			initialize();
		}
		return id;
	}

	private boolean isInitializeProxyWhenAccessingIdentifier() {
		return getSession() != null && getSession().getFactory()
				.getSessionFactoryOptions()
				.getJpaCompliance().isJpaProxyComplianceEnabled();
	}

	@Override
	public final void setIdentifier(Object id) {
		this.id = id;
	}

	@Override
	public final boolean isUninitialized() {
		return !initialized;
	}

	@Override
	public final SharedSessionContractImplementor getSession() {
		return session;
	}

	@Override
	public final void setSession(SharedSessionContractImplementor s) throws HibernateException {
		if ( s != session ) {
			// check for s == null first, since it is least expensive
			if ( s == null ) {
				unsetSession();
			}
			else if ( isConnectedToSession() ) {
				//TODO: perhaps this should be some other RuntimeException...
				LOG.attemptToAssociateProxyWithTwoOpenSessions(
					entityName,
					id
				);
				throw new HibernateException( "illegally attempted to associate proxy [" + entityName + "#" + id + "] with two open Sessions" );
			}
			else {
				// s != null
				session = s;
				if ( readOnlyBeforeAttachedToSession == null ) {
					// use the default read-only/modifiable setting
					final EntityPersister persister = s.getFactory().getEntityPersister( entityName );
					setReadOnly( s.getPersistenceContext().isDefaultReadOnly() || !persister.isMutable() );
				}
				else {
					// use the read-only/modifiable setting indicated during deserialization
					setReadOnly( readOnlyBeforeAttachedToSession );
					readOnlyBeforeAttachedToSession = null;
				}
			}
		}
	}

	private static EntityKey generateEntityKeyOrNull(Object id, SharedSessionContractImplementor s, String entityName) {
		if ( id == null || s == null || entityName == null ) {
			return null;
		}
		return s.generateEntityKey( id, s.getFactory().getEntityPersister( entityName ) );
	}

	@Override
	public final void unsetSession() {
		prepareForPossibleLoadingOutsideTransaction();
		session = null;
		readOnly = false;
		readOnlyBeforeAttachedToSession = null;
	}

	@Override
	public final void initialize() throws HibernateException {
		if ( !initialized ) {
			try {
				if ( allowLoadOutsideTransaction ) {
					permissiveInitialization();
				}
				else if ( session == null ) {
					throw new LazyInitializationException( "could not initialize proxy [" + entityName + "#" + id + "] - no Session" );
				}
				else if ( !session.isOpenOrWaitingForAutoClose() ) {
					throw new LazyInitializationException( "could not initialize proxy [" + entityName + "#" + id + "] - the owning Session was closed" );
				}
				else if ( !session.isConnected() ) {
					throw new LazyInitializationException( "could not initialize proxy [" + entityName + "#" + id + "] - the owning Session is disconnected" );
				}
				else {
					target = session.immediateLoad( entityName, id );
					initialized = true;
					checkTargetState( session );
				}
			}
			finally {
				if ( session != null && !session.isTransactionInProgress() ) {
					session.getJdbcCoordinator().afterTransaction();
				}
			}
		}
		else {
			checkTargetState(session);
		}
	}

	protected void permissiveInitialization() {
		if ( session == null ) {
			//we have a detached collection that is set to null, reattach
			if ( sessionFactoryUuid == null ) {
				throw new LazyInitializationException( "could not initialize proxy [" + entityName + "#" + id + "] - no Session" );
			}
			try {
				SessionFactoryImplementor sf = SessionFactoryRegistry.INSTANCE.getSessionFactory( sessionFactoryUuid );
				SharedSessionContractImplementor session = (SharedSessionContractImplementor) sf.openSession();
				session.getPersistenceContext().setDefaultReadOnly( true );
				session.setFlushMode( FlushMode.MANUAL );

				boolean isJTA = session.getTransactionCoordinator().getTransactionCoordinatorBuilder().isJta();

				if ( !isJTA ) {
					// Explicitly handle the transactions only if we're not in
					// a JTA environment.  A lazy loading temporary session can
					// be created even if a current session and transaction are
					// open (ex: session.clear() was used).  We must prevent
					// multiple transactions.
					session.beginTransaction();
				}

				try {
					target = session.immediateLoad( entityName, id );
					initialized = true;
					checkTargetState(session);
				}
				finally {
					// make sure the just opened temp session gets closed!
					try {
						if ( !isJTA ) {
							session.getTransaction().commit();
						}
						session.close();
					}
					catch (Exception e) {
						LOG.warn( "Unable to close temporary session used to load lazy proxy associated to no session" );
					}
				}
			}
			catch (Exception e) {
				LOG.error( "Initialization failure [" + entityName + "#" + id + "]", e );
				throw new LazyInitializationException( e.getMessage() );
			}
		}
		else if ( session.isOpenOrWaitingForAutoClose() && session.isConnected() ) {
			target = session.immediateLoad( entityName, id );
			initialized = true;
			checkTargetState(session);
		}
		else {
			throw new LazyInitializationException( "could not initialize proxy [" + entityName + "#" + id + "] - Session was closed or disconnected" );
		}
	}

	/**
	 * Attempt to initialize the proxy without loading anything from the database.
	 *
	 * This will only have any effect if the proxy is still attached to a session,
	 * and the entity being proxied has been loaded and added to the persistence context
	 * of that session since the proxy was created.
	 */
	public final void initializeWithoutLoadIfPossible() {
		if ( !initialized && session != null && session.isOpenOrWaitingForAutoClose() ) {
			final EntityKey key = session.generateEntityKey(
					getInternalIdentifier(),
					session.getFactory().getMetamodel().entityPersister( getEntityName() )
			);
			final Object entity = session.getPersistenceContextInternal().getEntity( key );
			if ( entity != null ) {
				setImplementation( entity );
			}
		}
	}

	/**
	 * Initialize internal state based on the currently attached session,
	 * in order to be ready to load data even after the proxy is detached from the session.
	 *
	 * This method only has any effect if
	 * {@link SessionFactoryOptions#isInitializeLazyStateOutsideTransactionsEnabled()} is {@code true}.
	 */
	protected void prepareForPossibleLoadingOutsideTransaction() {
		if ( session != null ) {
			allowLoadOutsideTransaction = session.getFactory().getSessionFactoryOptions().isInitializeLazyStateOutsideTransactionsEnabled();

			if ( allowLoadOutsideTransaction && sessionFactoryUuid == null ) {
				sessionFactoryUuid = session.getFactory().getUuid();
			}
		}
	}

	private void checkTargetState(SharedSessionContractImplementor session) {
		if ( !unwrap ) {
			if ( target == null ) {
				session.getFactory().getEntityNotFoundDelegate().handleEntityNotFound( entityName, id );
			}
		}
	}

	/**
	 * Getter for property 'connectedToSession'.
	 *
	 * @return Value for property 'connectedToSession'.
	 */
	protected final boolean isConnectedToSession() {
		return getProxyOrNull() != null;
	}

	private Object getProxyOrNull() {
		final EntityKey entityKey = generateEntityKeyOrNull( getInternalIdentifier(), session, getEntityName() );
		if ( entityKey != null && session != null && session.isOpenOrWaitingForAutoClose() ) {
			return session.getPersistenceContextInternal().getProxy( entityKey );
		}
		return null;
	}

	@Override
	public final Object getImplementation() {
		initialize();
		return target;
	}

	@Override
	public final void setImplementation(Object target) {
		this.target = target;
		initialized = true;
	}

	@Override
	public final Object getImplementation(SharedSessionContractImplementor s) throws HibernateException {
		final EntityKey entityKey = generateEntityKeyOrNull( getInternalIdentifier(), s, getEntityName() );
		return ( entityKey == null ? null : s.getPersistenceContext().getEntity( entityKey ) );
	}

	/**
	 * Getter for property 'target'.
	 * <p/>
	 * Same as {@link #getImplementation()} except that this method will not force initialization.
	 *
	 * @return Value for property 'target'.
	 */
	protected final Object getTarget() {
		return target;
	}

	@Override
	public final boolean isReadOnlySettingAvailable() {
		return (session != null && !session.isClosed());
	}

	private void errorIfReadOnlySettingNotAvailable() {
		if ( session == null ) {
			throw new TransientObjectException(
					"Proxy [" + entityName + "#" + id + "] is detached (i.e, session is null). The read-only/modifiable setting is only accessible when the proxy is associated with an open session."
			);
		}
		if ( !session.isOpenOrWaitingForAutoClose() ) {
			throw new SessionException(
					"Session is closed. The read-only/modifiable setting is only accessible when the proxy [" + entityName + "#" + id + "] is associated with an open session."
			);
		}
	}

	@Override
	public final boolean isReadOnly() {
		errorIfReadOnlySettingNotAvailable();
		return readOnly;
	}

	@Override
	public final void setReadOnly(boolean readOnly) {
		errorIfReadOnlySettingNotAvailable();
		// only update if readOnly is different from current setting
		if ( this.readOnly != readOnly ) {
			final EntityPersister persister = session.getFactory().getEntityPersister( entityName );
			if ( !persister.isMutable() && !readOnly ) {
				throw new IllegalStateException( "cannot make proxies [" + entityName + "#" + id + "] for immutable entities modifiable" );
			}
			this.readOnly = readOnly;
			if ( initialized ) {
				EntityKey key = generateEntityKeyOrNull( getInternalIdentifier(), session, getEntityName() );
				final PersistenceContext persistenceContext = session.getPersistenceContext();
				if ( key != null && persistenceContext.containsEntity( key ) ) {
					persistenceContext.setReadOnly( target, readOnly );
				}
			}
		}
	}

	/**
	 * Get the read-only/modifiable setting that should be put in affect when it is
	 * attached to a session.
	 * <p/>
	 * This method should only be called during serialization when read-only/modifiable setting
	 * is not available (i.e., isReadOnlySettingAvailable() == false)
	 *
	 * @return null, if the default setting should be used;
	 *         true, for read-only;
	 *         false, for modifiable
	 *
	 * @throws IllegalStateException if isReadOnlySettingAvailable() == true
	 */
	public final Boolean isReadOnlyBeforeAttachedToSession() {
		if ( isReadOnlySettingAvailable() ) {
			throw new IllegalStateException(
					"Cannot call isReadOnlyBeforeAttachedToSession when isReadOnlySettingAvailable == true [" + entityName + "#" + id + "]"
			);
		}
		return readOnlyBeforeAttachedToSession;
	}

	/**
	 * Get whether the proxy can load data even
	 * if it's not attached to a session with an ongoing transaction.
	 *
	 * This method should only be called during serialization,
	 * and only makes sense after a call to {@link #prepareForPossibleLoadingOutsideTransaction()}.
	 *
	 * @return {@code true} if out-of-transaction loads are allowed, {@code false} otherwise.
	 */
	protected boolean isAllowLoadOutsideTransaction() {
		return allowLoadOutsideTransaction;
	}

	/**
	 * Get the session factory UUID.
	 *
	 * This method should only be called during serialization,
	 * and only makes sense after a call to {@link #prepareForPossibleLoadingOutsideTransaction()}.
	 *
	 * @return the session factory UUID.
	 */
	protected String getSessionFactoryUuid() {
		return sessionFactoryUuid;
	}

	/**
	 * Restore settings that are not passed to the constructor,
	 * but are still preserved during serialization.
	 *
	 * This method should only be called during deserialization, before associating
	 * the proxy with a session.
	 *
	 * @param readOnlyBeforeAttachedToSession the read-only/modifiable setting to use when
	 * associated with a session; null indicates that the default should be used.
	 * @param sessionFactoryUuid the session factory uuid, to be used if {@code allowLoadOutsideTransaction} is {@code true}.
	 * @param allowLoadOutsideTransaction whether the proxy can load data even
	 * if it's not attached to a session with an ongoing transaction.
	 *
	 * @throws IllegalStateException if isReadOnlySettingAvailable() == true
	 */
	/* package-private */
	final void afterDeserialization(Boolean readOnlyBeforeAttachedToSession,
			String sessionFactoryUuid, boolean allowLoadOutsideTransaction) {
		if ( isReadOnlySettingAvailable() ) {
			throw new IllegalStateException(
					"Cannot call afterDeserialization when isReadOnlySettingAvailable == true [" + entityName + "#" + id + "]"
			);
		}
		this.readOnlyBeforeAttachedToSession = readOnlyBeforeAttachedToSession;

		this.sessionFactoryUuid = sessionFactoryUuid;
		this.allowLoadOutsideTransaction = allowLoadOutsideTransaction;
	}

	@Override
	public boolean isUnwrap() {
		return unwrap;
	}

	@Override
	public void setUnwrap(boolean unwrap) {
		this.unwrap = unwrap;
	}
}<|MERGE_RESOLUTION|>--- conflicted
+++ resolved
@@ -82,16 +82,12 @@
 	}
 
 	@Override
-<<<<<<< HEAD
+	public final Object getInternalIdentifier() {
+		return id;
+	}
+
+	@Override
 	public final Object getIdentifier() {
-=======
-	public final Serializable getInternalIdentifier() {
-		return id;
-	}
-
-	@Override
-	public final Serializable getIdentifier() {
->>>>>>> 0a16e341
 		if ( isUninitialized() && isInitializeProxyWhenAccessingIdentifier() ) {
 			initialize();
 		}
