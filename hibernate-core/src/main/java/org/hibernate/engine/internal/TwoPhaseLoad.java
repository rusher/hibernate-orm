/*
 * Hibernate, Relational Persistence for Idiomatic Java
 *
 * License: GNU Lesser General Public License (LGPL), version 2.1 or later.
 * See the lgpl.txt file in the root directory or <http://www.gnu.org/licenses/lgpl-2.1.html>.
 */
package org.hibernate.engine.internal;

import org.hibernate.AssertionFailure;
import org.hibernate.CacheMode;
import org.hibernate.HibernateException;
import org.hibernate.LockMode;
import org.hibernate.bytecode.enhance.spi.LazyPropertyInitializer;
import org.hibernate.cache.spi.access.EntityDataAccess;
import org.hibernate.cache.spi.entry.CacheEntry;
import org.hibernate.engine.profile.Fetch;
import org.hibernate.engine.profile.FetchProfile;
import org.hibernate.engine.spi.EntityEntry;
import org.hibernate.engine.spi.EntityKey;
import org.hibernate.engine.spi.LoadQueryInfluencers;
import org.hibernate.engine.spi.PersistenceContext;
import org.hibernate.engine.spi.SessionEventListenerManager;
import org.hibernate.engine.spi.SessionFactoryImplementor;
import org.hibernate.engine.spi.SharedSessionContractImplementor;
import org.hibernate.engine.spi.Status;
import org.hibernate.event.service.spi.EventListenerGroup;
import org.hibernate.event.service.spi.EventListenerRegistry;
import org.hibernate.event.spi.EventType;
import org.hibernate.event.spi.PostLoadEvent;
import org.hibernate.event.spi.PostLoadEventListener;
import org.hibernate.event.spi.PreLoadEvent;
import org.hibernate.event.spi.PreLoadEventListener;
import org.hibernate.internal.CoreMessageLogger;
import org.hibernate.persister.entity.EntityPersister;
import org.hibernate.pretty.MessageHelper;
import org.hibernate.property.access.internal.PropertyAccessStrategyBackRefImpl;
import org.hibernate.proxy.HibernateProxy;
import org.hibernate.stat.internal.StatsHelper;
import org.hibernate.stat.spi.StatisticsImplementor;
import org.hibernate.type.EntityType;
import org.hibernate.type.Type;
import org.hibernate.type.TypeHelper;

import org.jboss.logging.Logger;

/**
 * Functionality relating to the Hibernate two-phase loading process, that may be reused by persisters
 * that do not use the Loader framework
 *
 * @author Gavin King
 */
public final class TwoPhaseLoad {
	private static final CoreMessageLogger LOG = Logger.getMessageLogger(
			CoreMessageLogger.class,
			TwoPhaseLoad.class.getName()
	);

	private TwoPhaseLoad() {
	}

	/**
	 * Register the "hydrated" state of an entity instance, after the first step of 2-phase loading.
	 *
	 * Add the "hydrated state" (an array) of an uninitialized entity to the session. We don't try
	 * to resolve any associations yet, because there might be other entities waiting to be
	 * read from the JDBC result set we are currently processing
	 *  @param persister The persister for the hydrated entity
	 * @param id The entity identifier
	 * @param values The entity values
	 * @param rowId The rowId for the entity
	 * @param object An optional instance for the entity being loaded
	 * @param lockMode The lock mode
	 * @param session The Session
	 */
	public static void postHydrate(
			final EntityPersister persister,
			final Object id,
			final Object[] values,
			final Object rowId,
			final Object object,
			final LockMode lockMode,
			final SharedSessionContractImplementor session) {
		final Object version = Versioning.getVersion( values, persister );
		session.getPersistenceContextInternal().addEntry(
				object,
				Status.LOADING,
				values,
				rowId,
				id,
				version,
				lockMode,
				true,
				persister,
				false
			);

		if ( version != null && LOG.isTraceEnabled() ) {
			final String versionStr = persister.isVersioned()
					? persister.getVersionType().toLoggableString( version, session.getFactory() )
					: "null";
			LOG.tracef( "Version: %s", versionStr );
		}
	}

	/**
	 * @deprecated This method will be removed. Use {@link #initializeEntity(Object, boolean, SharedSessionContractImplementor, PreLoadEvent, Iterable)} instead.
	 *
	 * @param entity The entity being loaded
	 * @param readOnly Is the entity being loaded as read-only
	 * @param session The Session
	 * @param preLoadEvent The (re-used) pre-load event
	 */
	@Deprecated
	public static void initializeEntity(
			final Object entity,
			final boolean readOnly,
			final SharedSessionContractImplementor session,
			final PreLoadEvent preLoadEvent) {
		final EventListenerGroup<PreLoadEventListener> listenerGroup = session
			.getFactory()
			.getServiceRegistry()
			.getService( EventListenerRegistry.class )
			.getEventListenerGroup( EventType.PRE_LOAD );
		final Iterable<PreLoadEventListener> listeners = listenerGroup.listeners();
		initializeEntity( entity, readOnly, session, preLoadEvent, listeners, EntityResolver.DEFAULT );
	}

	/**
	 * Perform the second step of 2-phase load. Fully initialize the entity
	 * instance.
	 * <p/>
	 * After processing a JDBC result set, we "resolve" all the associations
	 * between the entities which were instantiated and had their state
	 * "hydrated" into an array
	 *
	 * @param entity The entity being loaded
	 * @param readOnly Is the entity being loaded as read-only
	 * @param session The Session
	 * @param preLoadEvent The (re-used) pre-load event
	 * @param preLoadEventListeners the pre-load event listeners
	 */
	public static void initializeEntity(
		final Object entity,
		final boolean readOnly,
		final SharedSessionContractImplementor session,
		final PreLoadEvent preLoadEvent,
		final Iterable<PreLoadEventListener> preLoadEventListeners) {
		initializeEntity( entity, readOnly, session, preLoadEvent, preLoadEventListeners, EntityResolver.DEFAULT );
	}

	/**
	 * Perform the second step of 2-phase load. Fully initialize the entity
	 * instance.
	 * <p/>
	 * After processing a JDBC result set, we "resolve" all the associations
	 * between the entities which were instantiated and had their state
	 * "hydrated" into an array
	 *
	 * @param entity The entity being loaded
	 * @param readOnly Is the entity being loaded as read-only
	 * @param session The Session
	 * @param preLoadEvent The (re-used) pre-load event
	 * @param preLoadEventListeners the pre-load event listeners
	 * @param entityResolver the resolver used for to-one entity associations
	 *                       (not used when an entity is a bytecode-enhanced lazy entity)
	 */
	public static void initializeEntity(
			final Object entity,
			final boolean readOnly,
			final SharedSessionContractImplementor session,
			final PreLoadEvent preLoadEvent,
			final Iterable<PreLoadEventListener> preLoadEventListeners,
			final EntityResolver entityResolver) {
		final PersistenceContext persistenceContext = session.getPersistenceContextInternal();
		final EntityEntry entityEntry = persistenceContext.getEntry( entity );
		if ( entityEntry == null ) {
			throw new AssertionFailure( "possible non-threadsafe access to the session" );
		}
		initializeEntityEntryLoadedState( entity, entityEntry, session, entityResolver );
		initializeEntityFromEntityEntryLoadedState( entity, entityEntry, readOnly, session, preLoadEvent, preLoadEventListeners );
	}

	public static void initializeEntityEntryLoadedState(
			final Object entity,
			final EntityEntry entityEntry,
			final SharedSessionContractImplementor session,
			final EntityResolver entityResolver) throws HibernateException {
		final EntityPersister persister = entityEntry.getPersister();
		final Object id = entityEntry.getId();
		final Object[] hydratedState = entityEntry.getLoadedState();

		final boolean debugEnabled = LOG.isDebugEnabled();

		if ( debugEnabled ) {
			LOG.debugf(
					"Resolving attributes for %s",
					MessageHelper.infoString( persister, id, session.getFactory() )
			);
		}

		String entityName = persister.getEntityName();
		String[] propertyNames = persister.getPropertyNames();
		final Type[] types = persister.getPropertyTypes();
<<<<<<< HEAD
		for ( int i = 0; i < hydratedState.length; i++ ) {
			final Object value = hydratedState[i];
			if ( debugEnabled ) {
				LOG.debugf(
					"Processing attribute `%s` : value = %s",
					propertyNames[i],
					value == LazyPropertyInitializer.UNFETCHED_PROPERTY ? "<un-fetched>" : value == PropertyAccessStrategyBackRefImpl.UNKNOWN ? "<unknown>" : value
				);
			}
=======
>>>>>>> 066c1d4a

		GraphImplementor fetchGraphContext = session.getFetchGraphLoadContext();
		if ( fetchGraphContext != null && !fetchGraphContext.appliesTo( entity.getClass() ) ) {
			LOG.warnf( "Entity graph specified is not applicable to the entity [%s]. Ignored.", entity);
			fetchGraphContext = null;
			session.setFetchGraphLoadContext( null );
		}

		try {
			for ( int i = 0; i < hydratedState.length; i++ ) {
				final Object value = hydratedState[i];
				if ( debugEnabled ) {
					LOG.debugf(
							"Processing attribute `%s` : value = %s",
							propertyNames[i],
							value == LazyPropertyInitializer.UNFETCHED_PROPERTY ?
									"<un-fetched>" :
									value == PropertyAccessStrategyBackRefImpl.UNKNOWN ? "<unknown>" : value
					);
				}

				if ( value == LazyPropertyInitializer.UNFETCHED_PROPERTY ) {
					if ( debugEnabled ) {
						LOG.debugf( "Resolving <un-fetched> attribute : `%s`", propertyNames[i] );
					}

					// IMPLEMENTATION NOTE: This is a lazy property on a bytecode-enhanced entity.
					// hydratedState[i] needs to remain LazyPropertyInitializer.UNFETCHED_PROPERTY so that
					// setPropertyValues() below (ultimately AbstractEntityTuplizer#setPropertyValues) works properly
					// No resolution is necessary, unless the lazy property is a collection.
					if ( types[i].isCollectionType() ) {
						// IMPLEMENTATION NOTE: this is a lazy collection property on a bytecode-enhanced entity.
						// HHH-10989: We need to resolve the collection so that a CollectionReference is added to StatefulPersistentContext.
						// As mentioned above, hydratedState[i] needs to remain LazyPropertyInitializer.UNFETCHED_PROPERTY
						// so do not assign the resolved, uninitialized PersistentCollection back to hydratedState[i].
						Boolean overridingEager = getOverridingEager(
								session,
								entityName,
								propertyNames[i],
								types[i],
								debugEnabled
						);
						types[i].resolve( value, session, entity, overridingEager );
					}
				}
				else if ( value != PropertyAccessStrategyBackRefImpl.UNKNOWN ) {
					if ( debugEnabled ) {
						final boolean isLazyEnhanced = persister.getBytecodeEnhancementMetadata()
								.getLazyAttributesMetadata()
								.getLazyAttributeNames()
								.contains( propertyNames[i] );
						LOG.debugf(
								"Attribute (`%s`)  - enhanced for lazy-loading? - %s",
								propertyNames[i],
								isLazyEnhanced
						);
					}

					// we know value != LazyPropertyInitializer.UNFETCHED_PROPERTY
					Boolean overridingEager = getOverridingEager(
							session,
							entityName,
							propertyNames[i],
							types[i],
							debugEnabled
					);
					hydratedState[i] = types[i].isEntityType()
							? entityResolver.resolve( (EntityType) types[i], value, session, entity, overridingEager )
							: types[i].resolve( value, session, entity, overridingEager );
				}
				else {
					if ( debugEnabled ) {
						LOG.debugf( "Skipping <unknown> attribute : `%s`", propertyNames[i] );
					}
				}
<<<<<<< HEAD
=======

				session.setFetchGraphLoadContext( fetchGraphContext );
>>>>>>> 066c1d4a
			}
		}
		finally {
			// HHH-14097
			// Fetch entity graph should be applied only once on top level (for root hydrated object)
			// e.g., see org.hibernate.loader.Loader for details
			session.setFetchGraphLoadContext( null );
		}
	}

	public static void initializeEntityFromEntityEntryLoadedState(
			final Object entity,
			final EntityEntry entityEntry,
			final boolean readOnly,
			final SharedSessionContractImplementor session,
			final PreLoadEvent preLoadEvent,
			final Iterable<PreLoadEventListener> preLoadEventListeners) throws HibernateException {

		final PersistenceContext persistenceContext = session.getPersistenceContextInternal();
		final EntityPersister persister = entityEntry.getPersister();
		final Object id = entityEntry.getId();
		final Object[] hydratedState = entityEntry.getLoadedState();

		final boolean debugEnabled = LOG.isDebugEnabled();

		//Must occur after resolving identifiers!
		if ( session.isEventSource() ) {
			preLoadEvent.setEntity( entity ).setState( hydratedState ).setId( id ).setPersister( persister );
			for ( PreLoadEventListener listener : preLoadEventListeners ) {
				listener.onPreLoad( preLoadEvent );
			}
		}

		persister.setPropertyValues( entity, hydratedState );

		final SessionFactoryImplementor factory = session.getFactory();
		final StatisticsImplementor statistics = factory.getStatistics();
		if ( persister.canWriteToCache() && session.getCacheMode().isPutEnabled() ) {

			if ( debugEnabled ) {
				LOG.debugf(
						"Adding entity to second-level cache: %s",
						MessageHelper.infoString( persister, id, session.getFactory() )
				);
			}

			final Object version = Versioning.getVersion( hydratedState, persister );
			final CacheEntry entry = persister.buildCacheEntry( entity, hydratedState, version, session );
			final EntityDataAccess cache = persister.getCacheAccessStrategy();
			final Object cacheKey = cache.generateCacheKey( id, persister, factory, session.getTenantIdentifier() );

			// explicit handling of caching for rows just inserted and then somehow forced to be read
			// from the database *within the same transaction*.  usually this is done by
			// 		1) Session#refresh, or
			// 		2) Session#clear + some form of load
			//
			// we need to be careful not to clobber the lock here in the cache so that it can be rolled back if need be
			if ( session.getPersistenceContextInternal().wasInsertedDuringTransaction( persister, id ) ) {
				cache.update(
						session,
						cacheKey,
						persister.getCacheEntryStructure().structure( entry ),
						version,
						version
				);
			}
			else {
				final SessionEventListenerManager eventListenerManager = session.getEventListenerManager();
				try {
					eventListenerManager.cachePutStart();
					final boolean put = cache.putFromLoad(
							session,
							cacheKey,
							persister.getCacheEntryStructure().structure( entry ),
							version,
							useMinimalPuts( session, entityEntry )
					);

					if ( put && statistics.isStatisticsEnabled() ) {
						statistics.entityCachePut(
								StatsHelper.INSTANCE.getRootEntityRole( persister ),
								cache.getRegion().getName()
						);
					}
				}
				finally {
					eventListenerManager.cachePutEnd();
				}
			}
		}

		if ( persister.hasNaturalIdentifier() ) {
			persistenceContext.getNaturalIdHelper().cacheNaturalIdCrossReferenceFromLoad(
					persister,
					id,
					persistenceContext.getNaturalIdHelper().extractNaturalIdValues( hydratedState, persister )
			);
		}

		boolean isReallyReadOnly = readOnly;
		if ( !persister.isMutable() ) {
			isReallyReadOnly = true;
		}
		else {
			final Object proxy = persistenceContext.getProxy( entityEntry.getEntityKey() );
			if ( proxy != null ) {
				// there is already a proxy for this impl
				// only set the status to read-only if the proxy is read-only
				isReallyReadOnly = ( (HibernateProxy) proxy ).getHibernateLazyInitializer().isReadOnly();
			}
		}
		if ( isReallyReadOnly ) {
			//no need to take a snapshot - this is a
			//performance optimization, but not really
			//important, except for entities with huge
			//mutable property values
			persistenceContext.setEntryStatus( entityEntry, Status.READ_ONLY );
		}
		else {
			//take a snapshot
			TypeHelper.deepCopy(
					hydratedState,
					persister.getPropertyTypes(),
					persister.getPropertyUpdateability(),
					//after setting values to object
					hydratedState,
					session
			);
			persistenceContext.setEntryStatus( entityEntry, Status.MANAGED );
		}

		if ( debugEnabled ) {
			LOG.debugf(
					"Done materializing entity %s",
					MessageHelper.infoString( persister, id, session.getFactory() )
			);
		}

		if ( statistics.isStatisticsEnabled() ) {
			statistics.loadEntity( persister.getEntityName() );
		}
	}

	/**
	 * Perform the afterInitialize() step. This needs to be done after the collections have been properly initialized
	 * thus a separate step.
	 *
	 * @param entity The entity being loaded
	 * @param session The Session
	 */
	public static void afterInitialize(
			final Object entity,
			final SharedSessionContractImplementor session) {
		final PersistenceContext persistenceContext = session.getPersistenceContext();
		final EntityEntry entityEntry = persistenceContext.getEntry( entity );

		entityEntry.getPersister().afterInitialize( entity, session );
	}

	/**
	 * Check if eager of the association is overriden by anything.
	 *
	 * @param session session
	 * @param entityName entity name
	 * @param associationName association name
	 *
	 * @return null if there is no overriding, true if it is overridden to eager and false if it is overridden to lazy
	 */
	private static Boolean getOverridingEager(
			final SharedSessionContractImplementor session,
			final String entityName,
			final String associationName,
			final Type type,
			final boolean isDebugEnabled) {
		// Performance: check type.isCollectionType() first, as type.isAssociationType() is megamorphic
		if ( type.isCollectionType() || type.isAssociationType()  ) {
			final Boolean overridingEager = isEagerFetchProfile( session, entityName, associationName );

			//This method is very hot, and private so let's piggy back on the fact that the caller already knows the debugging state.
			if ( isDebugEnabled ) {
				if ( overridingEager != null ) {
					LOG.debugf(
							"Overriding eager fetching using active fetch profile. EntityName: %s, associationName: %s, eager fetching: %s",
							entityName,
							associationName,
							overridingEager
					);
				}
			}

			return overridingEager;
		}
		return null;
	}

	private static Boolean isEagerFetchProfile(SharedSessionContractImplementor session, String entityName, String associationName) {
		LoadQueryInfluencers loadQueryInfluencers = session.getLoadQueryInfluencers();

		// Performance: avoid concatenating entityName + "." + associationName when there is no need,
		// as otherwise this section becomes an hot allocation point.
		if ( loadQueryInfluencers.hasEnabledFetchProfiles() ) {
			final String role =  entityName + '.' + associationName;
			final SessionFactoryImplementor factory = session.getFactory();
			for ( String fetchProfileName : loadQueryInfluencers.getEnabledFetchProfileNames() ) {
				FetchProfile fp = factory.getFetchProfile( fetchProfileName );
				Fetch fetch = fp.getFetchByRole( role );
				if ( fetch != null && Fetch.Style.JOIN == fetch.getStyle() ) {
					return true;
				}
			}
		}

		return null;
	}

	/**
	 * This method will be removed.
	 * @deprecated Use {@link #postLoad(Object, SharedSessionContractImplementor, PostLoadEvent)}
	 * instead.
	 */
	@Deprecated
	public static void postLoad(
			final Object entity,
			final SharedSessionContractImplementor session,
			final PostLoadEvent postLoadEvent,
			final Iterable<PostLoadEventListener> postLoadEventListeners) {
		postLoad( entity, session, postLoadEvent );
	}

	/**
	 * PostLoad cannot occur during initializeEntity, as that call occurs *before*
	 * the Set collections are added to the persistence context by Loader.
	 * Without the split, LazyInitializationExceptions can occur in the Entity's
	 * postLoad if it acts upon the collection.
	 *
	 * HHH-6043
	 *
	 * @param entity The entity
	 * @param session The Session
	 * @param postLoadEvent The (re-used) post-load event
	 */
	public static void postLoad(
		final Object entity,
		final SharedSessionContractImplementor session,
		final PostLoadEvent postLoadEvent) {
		if ( session.isEventSource() ) {
			final EntityEntry entityEntry = session.getPersistenceContextInternal().getEntry( entity );

			postLoadEvent.setEntity( entity ).setId( entityEntry.getId() ).setPersister( entityEntry.getPersister() );

			session.getFactory().getFastSessionServices().firePostLoadEvent( postLoadEvent );
		}
	}

	private static boolean useMinimalPuts(SharedSessionContractImplementor session, EntityEntry entityEntry) {
		if ( session.getFactory().getSessionFactoryOptions().isMinimalPutsEnabled() ) {
			return session.getCacheMode() != CacheMode.REFRESH;
		}
		else {
			final EntityPersister persister = entityEntry.getPersister();
			return persister.hasLazyProperties()
					&& persister.isLazyPropertiesCacheable();
		}
	}

	/**
	 * Add an uninitialized instance of an entity class, as a placeholder to ensure object
	 * identity. Must be called before <tt>postHydrate()</tt>.
	 *
	 * Create a "temporary" entry for a newly instantiated entity. The entity is uninitialized,
	 * but we need the mapping from id to instance in order to guarantee uniqueness.
	 *
	 * @param key The entity key
	 * @param object The entity instance
	 * @param persister The entity persister
	 * @param lockMode The lock mode
	 * @param session The Session
	 */
	public static void addUninitializedEntity(
			final EntityKey key,
			final Object object,
			final EntityPersister persister,
			final LockMode lockMode,
			final SharedSessionContractImplementor session) {
		session.getPersistenceContextInternal().addEntity(
				object,
				Status.LOADING,
				null,
				key,
				null,
				lockMode,
				true,
				persister,
				false
		);
	}

	/**
	 * Same as {@link #addUninitializedEntity}, but here for an entity from the second level cache
	 *
	 * @param key The entity key
	 * @param object The entity instance
	 * @param persister The entity persister
	 * @param lockMode The lock mode
	 * @param version The version
	 * @param session The Session
	 */
	public static void addUninitializedCachedEntity(
			final EntityKey key,
			final Object object,
			final EntityPersister persister,
			final LockMode lockMode,
			final Object version,
			final SharedSessionContractImplementor session) {
		session.getPersistenceContextInternal().addEntity(
				object,
				Status.LOADING,
				null,
				key,
				version,
				lockMode,
				true,
				persister,
				false
		);
	}

	/**
	 * Implementations determine how a to-one associations is resolved.
	 *
	 * @see #initializeEntity(Object, boolean, SharedSessionContractImplementor, PreLoadEvent, Iterable, EntityResolver)
	 */
	public interface EntityResolver {

		Object resolve(
				EntityType entityType,
				Object value,
				SharedSessionContractImplementor session,
				Object owner,
				Boolean overridingEager
		);

		EntityResolver DEFAULT = (entityType, value, session, owner, overridingEager) ->
				entityType.resolve( value, session, owner, overridingEager );
	}
}<|MERGE_RESOLUTION|>--- conflicted
+++ resolved
@@ -64,7 +64,8 @@
 	 * Add the "hydrated state" (an array) of an uninitialized entity to the session. We don't try
 	 * to resolve any associations yet, because there might be other entities waiting to be
 	 * read from the JDBC result set we are currently processing
-	 *  @param persister The persister for the hydrated entity
+	 *
+	 * @param persister The persister for the hydrated entity
 	 * @param id The entity identifier
 	 * @param values The entity values
 	 * @param rowId The rowId for the entity
@@ -201,7 +202,6 @@
 		String entityName = persister.getEntityName();
 		String[] propertyNames = persister.getPropertyNames();
 		final Type[] types = persister.getPropertyTypes();
-<<<<<<< HEAD
 		for ( int i = 0; i < hydratedState.length; i++ ) {
 			final Object value = hydratedState[i];
 			if ( debugEnabled ) {
@@ -211,95 +211,45 @@
 					value == LazyPropertyInitializer.UNFETCHED_PROPERTY ? "<un-fetched>" : value == PropertyAccessStrategyBackRefImpl.UNKNOWN ? "<unknown>" : value
 				);
 			}
-=======
->>>>>>> 066c1d4a
-
-		GraphImplementor fetchGraphContext = session.getFetchGraphLoadContext();
-		if ( fetchGraphContext != null && !fetchGraphContext.appliesTo( entity.getClass() ) ) {
-			LOG.warnf( "Entity graph specified is not applicable to the entity [%s]. Ignored.", entity);
-			fetchGraphContext = null;
-			session.setFetchGraphLoadContext( null );
-		}
-
-		try {
-			for ( int i = 0; i < hydratedState.length; i++ ) {
-				final Object value = hydratedState[i];
+
+			if ( value == LazyPropertyInitializer.UNFETCHED_PROPERTY ) {
 				if ( debugEnabled ) {
-					LOG.debugf(
-							"Processing attribute `%s` : value = %s",
-							propertyNames[i],
-							value == LazyPropertyInitializer.UNFETCHED_PROPERTY ?
-									"<un-fetched>" :
-									value == PropertyAccessStrategyBackRefImpl.UNKNOWN ? "<unknown>" : value
-					);
-				}
-
-				if ( value == LazyPropertyInitializer.UNFETCHED_PROPERTY ) {
-					if ( debugEnabled ) {
-						LOG.debugf( "Resolving <un-fetched> attribute : `%s`", propertyNames[i] );
-					}
-
-					// IMPLEMENTATION NOTE: This is a lazy property on a bytecode-enhanced entity.
-					// hydratedState[i] needs to remain LazyPropertyInitializer.UNFETCHED_PROPERTY so that
-					// setPropertyValues() below (ultimately AbstractEntityTuplizer#setPropertyValues) works properly
-					// No resolution is necessary, unless the lazy property is a collection.
-					if ( types[i].isCollectionType() ) {
-						// IMPLEMENTATION NOTE: this is a lazy collection property on a bytecode-enhanced entity.
-						// HHH-10989: We need to resolve the collection so that a CollectionReference is added to StatefulPersistentContext.
-						// As mentioned above, hydratedState[i] needs to remain LazyPropertyInitializer.UNFETCHED_PROPERTY
-						// so do not assign the resolved, uninitialized PersistentCollection back to hydratedState[i].
-						Boolean overridingEager = getOverridingEager(
-								session,
-								entityName,
-								propertyNames[i],
-								types[i],
-								debugEnabled
-						);
-						types[i].resolve( value, session, entity, overridingEager );
-					}
-				}
-				else if ( value != PropertyAccessStrategyBackRefImpl.UNKNOWN ) {
-					if ( debugEnabled ) {
-						final boolean isLazyEnhanced = persister.getBytecodeEnhancementMetadata()
-								.getLazyAttributesMetadata()
-								.getLazyAttributeNames()
-								.contains( propertyNames[i] );
-						LOG.debugf(
-								"Attribute (`%s`)  - enhanced for lazy-loading? - %s",
-								propertyNames[i],
-								isLazyEnhanced
-						);
-					}
-
-					// we know value != LazyPropertyInitializer.UNFETCHED_PROPERTY
-					Boolean overridingEager = getOverridingEager(
-							session,
-							entityName,
-							propertyNames[i],
-							types[i],
-							debugEnabled
-					);
-					hydratedState[i] = types[i].isEntityType()
-							? entityResolver.resolve( (EntityType) types[i], value, session, entity, overridingEager )
-							: types[i].resolve( value, session, entity, overridingEager );
-				}
-				else {
-					if ( debugEnabled ) {
-						LOG.debugf( "Skipping <unknown> attribute : `%s`", propertyNames[i] );
-					}
-				}
-<<<<<<< HEAD
-=======
-
-				session.setFetchGraphLoadContext( fetchGraphContext );
->>>>>>> 066c1d4a
-			}
-		}
-		finally {
-			// HHH-14097
-			// Fetch entity graph should be applied only once on top level (for root hydrated object)
-			// e.g., see org.hibernate.loader.Loader for details
-			session.setFetchGraphLoadContext( null );
+					LOG.debugf( "Resolving <un-fetched> attribute : `%s`", propertyNames[i] );
+				}
+
+				// IMPLEMENTATION NOTE: This is a lazy property on a bytecode-enhanced entity.
+				// hydratedState[i] needs to remain LazyPropertyInitializer.UNFETCHED_PROPERTY so that
+				// setPropertyValues() below (ultimately AbstractEntityTuplizer#setPropertyValues) works properly
+				// No resolution is necessary, unless the lazy property is a collection.
+				if ( types[i].isCollectionType() ) {
+					// IMPLEMENTATION NOTE: this is a lazy collection property on a bytecode-enhanced entity.
+					// HHH-10989: We need to resolve the collection so that a CollectionReference is added to StatefulPersistentContext.
+					// As mentioned above, hydratedState[i] needs to remain LazyPropertyInitializer.UNFETCHED_PROPERTY
+					// so do not assign the resolved, uninitialized PersistentCollection back to hydratedState[i].
+					Boolean overridingEager = getOverridingEager( session, entityName, propertyNames[i], types[i], debugEnabled );
+					types[i].resolve( value, session, entity, overridingEager );
+				}
+			}
+			else if ( value != PropertyAccessStrategyBackRefImpl.UNKNOWN ) {
+				if ( debugEnabled ) {
+					final boolean isLazyEnhanced = persister.getBytecodeEnhancementMetadata()
+						.getLazyAttributesMetadata()
+						.getLazyAttributeNames()
+						.contains( propertyNames[i] );
+					LOG.debugf( "Attribute (`%s`)  - enhanced for lazy-loading? - %s", propertyNames[i], isLazyEnhanced );
+				}
+
+				// we know value != LazyPropertyInitializer.UNFETCHED_PROPERTY
+				Boolean overridingEager = getOverridingEager( session, entityName, propertyNames[i], types[i], debugEnabled );
+				hydratedState[i] = types[i].isEntityType()
+						? entityResolver.resolve( (EntityType) types[i], value, session, entity, overridingEager )
+						: types[i].resolve( value, session, entity, overridingEager );
+			}
+			else {
+				if ( debugEnabled ) {
+					LOG.debugf( "Skipping <unknown> attribute : `%s`", propertyNames[i] );
+				}
+			}
 		}
 	}
 
