--- conflicted
+++ resolved
@@ -143,21 +143,12 @@
                          'javax.security.auth;resolution:=optional',
                          // Make javax.security.jacc optional and do not reference a version range (because that's what we used to do)
                         'javax.security.jacc;resolution:=optional;version=!',
-<<<<<<< HEAD
-                        // Make javax.validation optional and do not reference a version range (because that's what we used to do)
-                         'javax.validation;resolution:=optional;version=!',
-                         'javax.validation.constraints;resolution:=optional;version=!',
-                         'javax.validation.groups;resolution:=optional;version=!',
-                         'javax.validation.metadata;resolution:=optional;version=!',
-                         // Make javax.enterprise optional and do not reference a version range (because that's what we used to do)
-=======
                         // Make jakarta.validation optional and do not reference a version range (because that's what we used to do)
                         'jakarta.validation;resolution:=optional;version=!',
                         'jakarta.validation.constraints;resolution:=optional;version=!',
                         'jakarta.validation.groups;resolution:=optional;version=!',
                         'jakarta.validation.metadata;resolution:=optional;version=!',
                         // Make javax.enterprise optional and do not reference a version range (because that's what we used to do)
->>>>>>> 60abc8aa
                         '!javax.enterprise*',
                         'javax.enterprise.context.spi;resolution:=optional;version=!',
                         'javax.enterprise.inject.spi;resolution:=optional;version=!',
