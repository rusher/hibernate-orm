--- conflicted
+++ resolved
@@ -154,15 +154,11 @@
             jodaTime:        "joda-time:joda-time:${jodaTimeVersion}",
 
             informix:        'com.ibm.informix:jdbc:4.10.12',
-<<<<<<< HEAD
             firebird:        'org.firebirdsql.jdbc:jaybird:4.0.3.java8',
-            jboss_jta:       "org.jboss.jbossts:jbossjta:4.16.4.Final",
-=======
             jboss_jta:       "org.jboss.narayana.jta:narayana-jta:5.11.2.Final",
             jboss_tx_spi:    "org.jboss:jboss-transaction-spi:7.6.1.Final",
             jboss_jta_jakarta:       "org.jboss.narayana.jta:narayana-jta-jakarta:5.11.2.Final",
             jboss_tx_spi_jakarta:    "org.jboss:jboss-transaction-spi-jakarta:7.6.1.Final",
->>>>>>> 7570f39d
             xapool:          "com.experlog:xapool:1.5.0",
             mockito:         'org.mockito:mockito-core:2.19.1',
             mockito_inline:  'org.mockito:mockito-inline:2.19.1',
