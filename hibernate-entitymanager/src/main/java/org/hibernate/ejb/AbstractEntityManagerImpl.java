--- conflicted
+++ resolved
@@ -22,7 +22,7 @@
  * Boston, MA  02110-1301  USA
  */
 package org.hibernate.ejb;
-<<<<<<< HEAD
+
 import java.io.IOException;
 import java.io.ObjectInputStream;
 import java.io.ObjectOutputStream;
@@ -58,12 +58,8 @@
 import javax.persistence.criteria.Selection;
 import javax.persistence.metamodel.Metamodel;
 import javax.persistence.spi.PersistenceUnitTransactionType;
-import javax.transaction.Status;
 import javax.transaction.SystemException;
 import javax.transaction.TransactionManager;
-=======
-
->>>>>>> 0b10334e
 import org.hibernate.AssertionFailure;
 import org.hibernate.CacheMode;
 import org.hibernate.FlushMode;
@@ -102,56 +98,11 @@
 import org.hibernate.engine.transaction.synchronization.spi.ExceptionMapper;
 import org.hibernate.engine.transaction.synchronization.spi.ManagedFlushChecker;
 import org.hibernate.engine.transaction.synchronization.spi.SynchronizationCallbackCoordinator;
+import org.hibernate.internal.util.ReflectHelper;
 import org.hibernate.proxy.HibernateProxy;
 import org.hibernate.service.jta.platform.spi.JtaPlatform;
 import org.hibernate.transform.BasicTransformerAdapter;
-<<<<<<< HEAD
-import org.hibernate.util.JTAHelper;
-import org.hibernate.util.ReflectHelper;
 import org.jboss.logging.Logger;
-=======
-import org.hibernate.internal.util.ReflectHelper;
-import org.slf4j.Logger;
-import org.slf4j.LoggerFactory;
-
-import javax.persistence.CacheRetrieveMode;
-import javax.persistence.CacheStoreMode;
-import javax.persistence.EntityManager;
-import javax.persistence.EntityNotFoundException;
-import javax.persistence.EntityTransaction;
-import javax.persistence.FlushModeType;
-import javax.persistence.LockModeType;
-import javax.persistence.LockTimeoutException;
-import javax.persistence.NoResultException;
-import javax.persistence.NonUniqueResultException;
-import javax.persistence.OptimisticLockException;
-import javax.persistence.PersistenceContextType;
-import javax.persistence.PersistenceException;
-import javax.persistence.PessimisticLockException;
-import javax.persistence.PessimisticLockScope;
-import javax.persistence.Query;
-import javax.persistence.QueryTimeoutException;
-import javax.persistence.TransactionRequiredException;
-import javax.persistence.Tuple;
-import javax.persistence.TupleElement;
-import javax.persistence.TypedQuery;
-import javax.persistence.criteria.CriteriaBuilder;
-import javax.persistence.criteria.CriteriaQuery;
-import javax.persistence.criteria.Selection;
-import javax.persistence.metamodel.Metamodel;
-import javax.persistence.spi.PersistenceUnitTransactionType;
-import javax.transaction.SystemException;
-import javax.transaction.TransactionManager;
-import java.io.IOException;
-import java.io.ObjectInputStream;
-import java.io.ObjectOutputStream;
-import java.io.Serializable;
-import java.util.ArrayList;
-import java.util.Collections;
-import java.util.HashMap;
-import java.util.List;
-import java.util.Map;
->>>>>>> 0b10334e
 
 /**
  * @author <a href="mailto:gavin@hibernate.org">Gavin King</a>
@@ -1033,94 +984,9 @@
 	}
 
 	private void joinTransaction(boolean ignoreNotJoining) {
-<<<<<<< HEAD
-		//set the joined status
-		getSession().isOpen(); //for sync
-		if ( transactionType == PersistenceUnitTransactionType.JTA ) {
-			try {
-                LOG.debugf("Looking for a JTA transaction to join");
-				final Session session = getSession();
-				final Transaction transaction = session.getTransaction();
-				if ( transaction != null && transaction instanceof JoinableCMTTransaction ) {
-					//can't handle it if not a joinnable transaction
-					final JoinableCMTTransaction joinableCMTTransaction = ( JoinableCMTTransaction ) transaction;
-
-					if ( joinableCMTTransaction.getStatus() == JoinableCMTTransaction.JoinStatus.JOINED ) {
-                        LOG.debugf("Transaction already joined");
-						return; //no-op
-					}
-					joinableCMTTransaction.markForJoined();
-					session.isOpen(); //register to the Tx
-					if ( joinableCMTTransaction.getStatus() == JoinableCMTTransaction.JoinStatus.NOT_JOINED ) {
-						if ( ignoreNotJoining ) {
-                            LOG.debugf("No JTA transaction found");
-							return;
-						}
-                        throw new TransactionRequiredException("No active JTA transaction on joinTransaction call");
-					}
-					else if ( joinableCMTTransaction.getStatus() == JoinableCMTTransaction.JoinStatus.MARKED_FOR_JOINED ) {
-						throw new AssertionFailure( "Transaction MARKED_FOR_JOINED after isOpen() call" );
-					}
-					//flush before completion and
-					//register clear on rollback
-                    LOG.trace("Adding flush() and close() synchronization");
-					CallbackCoordinator callbackCoordinator = ( (SessionImplementor ) getSession() ).getJDBCContext().getJtaSynchronizationCallbackCoordinator();
-					if ( callbackCoordinator == null ) {
-						throw new AssertionFailure( "Expecting CallbackCoordinator to be non-null" );
-					}
-					callbackCoordinator.setBeforeCompletionManagedFlushChecker(
-							new BeforeCompletionManagedFlushChecker() {
-								public boolean shouldDoManagedFlush(TransactionFactory.Context ctx, javax.transaction.Transaction jtaTransaction)
-										throws SystemException {
-                            if (transaction == null) LOG.transactionNotAvailableOnBeforeCompletion();
-									return !ctx.isFlushModeNever()
-											&& ( jtaTransaction == null || !JTAHelper.isRollback( jtaTransaction.getStatus() ) );
-								}
-							}
-					);
-					callbackCoordinator.setAfterCompletionAction(
-							new AfterCompletionAction() {
-								public void doAction(TransactionFactory.Context ctx, int status) {
-									try {
-										if ( !ctx.isClosed() ) {
-											if ( Status.STATUS_ROLLEDBACK == status
-													&& transactionType == PersistenceUnitTransactionType.JTA ) {
-												session.clear();
-											}
-											JoinableCMTTransaction joinable = ( JoinableCMTTransaction ) session.getTransaction();
-											joinable.resetStatus();
-										}
-									}
-									catch ( HibernateException e ) {
-										throw convert( e );
-									}
-								}
-							}
-					);
-					callbackCoordinator.setExceptionMapper(
-							new ExceptionMapper() {
-								public RuntimeException mapStatusCheckFailure(String message, SystemException systemException) {
-									throw new PersistenceException( message, systemException );
-								}
-
-								public RuntimeException mapManagedFlushFailure(String message, RuntimeException failure) {
-									if ( HibernateException.class.isInstance( failure ) ) {
-										throw convert( failure );
-									}
-									if ( PersistenceException.class.isInstance( failure ) ) {
-										throw failure;
-									}
-									throw new PersistenceException( message, failure );
-								}
-							}
-					);
-				}
-				else {
-                    LOG.unableToJoinTransaction(Environment.TRANSACTION_STRATEGY);
-=======
 		if ( transactionType != PersistenceUnitTransactionType.JTA ) {
 			if ( !ignoreNotJoining ) {
-				log.warn( "Calling joinTransaction() on a non JTA EntityManager" );
+			    LOG.callingJoinTransactionOnNonJtaEntityManager();
 			}
 			return;
 		}
@@ -1132,15 +998,15 @@
 		transaction.markForJoin();
 		transactionCoordinator.pulse();
 
-		log.debug( "Looking for a JTA transaction to join" );
+		LOG.debug( "Looking for a JTA transaction to join" );
 		if ( ! transactionCoordinator.isTransactionJoinable() ) {
-			log.warn( "Cannot join transaction: do not override {}", Environment.TRANSACTION_STRATEGY );
+            LOG.unableToJoinTransaction(Environment.TRANSACTION_STRATEGY);
 		}
 
 		try {
 
 			if ( transaction.getJoinStatus() == JoinStatus.JOINED ) {
-				log.debug( "Transaction already joined" );
+				LOG.debug( "Transaction already joined" );
 				return; // noop
 			}
 
@@ -1148,20 +1014,16 @@
 			transaction.join();
 			if ( transaction.getJoinStatus() == JoinStatus.NOT_JOINED ) {
 				if ( ignoreNotJoining ) {
-					log.debug( "No JTA transaction found" );
+					LOG.debug( "No JTA transaction found" );
 					return;
 				}
 				else {
 					throw new TransactionRequiredException( "No active JTA transaction on joinTransaction call" );
->>>>>>> 0b10334e
 				}
 			}
 			else if ( transaction.getJoinStatus() == JoinStatus.MARKED_FOR_JOINED ) {
 				throw new AssertionFailure( "Transaction MARKED_FOR_JOINED after isOpen() call" );
 			}
-<<<<<<< HEAD
-        } else if (!ignoreNotJoining) LOG.callingJoinTransactionOnNonJtaEntityManager();
-=======
 
 			// register behavior changes
 			SynchronizationCallbackCoordinator callbackCoordinator = transactionCoordinator.getSynchronizationCallbackCoordinator();
@@ -1172,7 +1034,6 @@
 		catch ( HibernateException he ) {
 			throw convert( he );
 		}
->>>>>>> 0b10334e
 	}
 
 	/**
@@ -1377,7 +1238,7 @@
 		@Override
 		public void doAction(TransactionCoordinator transactionCoordinator, int status) {
 			if ( session.isClosed() ) {
-				log.trace( "Session was closed; nothing to do" );
+                LOG.trace("Session was closed; nothing to do");
 				return;
 			}
 
