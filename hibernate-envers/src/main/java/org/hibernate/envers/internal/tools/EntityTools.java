--- conflicted
+++ resolved
@@ -77,11 +77,7 @@
 			return null;
 		}
 		else if ( HibernateProxy.class.isAssignableFrom( clazz ) ) {
-<<<<<<< HEAD
-			// Get the source class of Bytebuddy proxy instance.
-=======
 			// Get the source class of the proxy instance.
->>>>>>> ae80deb6
 			return (Class<T>) clazz.getSuperclass();
 		}
 		return clazz;
